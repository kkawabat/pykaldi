import sys
import numpy

# Relative or fully qualified absolute import of matrix_common does not work
# in Python 3. For some reason, symbols in matrix_common are assigned to the
# module importlib._bootstrap ????
from matrix_common import (MatrixResizeType, MatrixStrideType,
                           MatrixTransposeType, SpCopyType)
from .kaldi_vector import ApproxEqualVector, AssertEqualVector, VecVec
# from .kaldi_vector_ext import VecMatVec
import kaldi_vector_ext
import kaldi_matrix_ext
from .kaldi_matrix import (ApproxEqualMatrix, AssertEqualMatrix, SameDimMatrix,
                           AttemptComplexPower, CreateEigenvalueMatrix,
                           TraceMat, TraceMatMatMat, TraceMatMatMatMat)
from .matrix_ext import vector_to_numpy, matrix_to_numpy
from .matrix_functions import MatrixExponential, AssertSameDimMatrix
from ._str import set_printoptions
from . import sparse_matrix 
from . import packed_matrix, sp_matrix, tp_matrix

################################################################################
# Define Vector and Matrix Classes
################################################################################

class Vector(kaldi_vector.Vector, matrix_ext.SubVector):
    """Python wrapper for kaldi::Vector<float> and kaldi::SubVector<float>.

    This class defines the user facing API for Kaldi Vector and SubVector types.
    It bundles the raw CLIF wrappings produced for Vector and SubVector types
    and provides a more Pythonic API.

    Attributes:
        own_data (bool): True if vector owns its data, False otherwise.

    Args:
        length (int): Length of the new vector.

    Note:
        Unless otherwise specified, most methods will update self.   
    """

    def __init__(self, length=None):
        """Initializes a new vector.

        If length is not `None`, initializes the vector to the specified length.
        Otherwise, initializes an empty vector.

        Args:
            length (int): Length of the new vector.
        """
        kaldi_vector.Vector.__init__(self)
        self.own_data = True
        if length is not None:
            if isinstance(length, int) and length >= 0:
                self.resize_(length, MatrixResizeType.UNDEFINED)
            else:
                raise ValueError("length should be a non-negative integer.")

    @classmethod
    def new(cls, obj, start=0, length=None):
        """Creates a new vector from a vector like object.

        If possible the new vector will share its data with the `obj`, i.e. no
        copy will be made. A copy of the `obj` will only be made if `obj.__array__`
        returns a copy, if `obj` is a sequence or if a copy is needed to satisfy
        any of the other requirements (data type, order, etc.). Regardless of
        whether a copy is made or not, the new vector will not own its data,
        i.e. it will not support resizing. If a resizable vector is needed, it
        can be created by calling the clone method on the new vector.

        Args:
            obj (vector_like): A vector, a 1-D numpy array, any object exposing
                a 1-D array interface, an object whose __array__ method returns
                a 1-D numpy array, or any sequence that can be interpreted as a
                vector.
            start (int): Start of the new vector.
            length (int): Length of the new vector. If it is None, it defaults
                to len(obj) - start.
        
        Returns:
            A new Vector with the same data as obj.
        """
        if not isinstance(obj, kaldi_vector.VectorBase):
            obj = numpy.array(obj, dtype=numpy.float32, copy=False, order='C')
            if obj.ndim != 1:
                raise ValueError("obj should be a 1-D vector like object.")
        obj_len = len(obj)
        if not (0 <= start <= obj_len):
            raise IndexError("start={0} should be in the range [0,{1}] "
                             "when len(obj)={1}.".format(start, obj_len))
        max_len = obj_len - start
        if length is None:
            length = max_len
        if not (0 <= length <= max_len):
            raise IndexError("length={} should be in the range [0,{}] when "
                             "start={} and len(obj)={}."
                             .format(length, max_len, start, obj_len))
        instance = cls.__new__(cls)
        matrix_ext.SubVector.__init__(instance, obj, start, length)
        instance.own_data = False
        return instance

    @classmethod
    def random(cls, dim):
        """Returns a random vector of specified dim.
        
        Args:
            dim (int): Output Vector dimension.
        
        Returns:
            A new Vector randomly initialized.
        """
        instance = cls(dim)
        instance.SetRandn()
        return instance

    @classmethod
    def new_from_vec(cls, src):
        """Copies data from src into a new instance of vector.
        
        Args:
            src (Vector): Source vector to copy.
        
        Returns:
            A new Vector with data copied from src.
        """
        instance = cls.__new__(len(src))
        instance.copy_from_vec(src)
        return instance

    def copy_(self, src):
        """Copies data from src into this vector. Fails if self and src are not of the same size.
        
        Args:
            src (Vector): Source vector to copy.
        
        Returns:
            This Vector.
        
        Raises:
            ValueError: When src has a different dimension than self.
        """
        if len(self) != len(src):
            raise ValueError("src with size {} cannot be copied to vector of size {}.".format(len(src), len(self)))
        self.CopyFromVec(src)
        return self

    def clone(self):
        """Returns a copy of the vector."""
        clone = Vector(len(self))
        clone.CopyFromVec(self)
        return clone

    def equal(self, other, tol=1e-16):
        """Checks if vectors have the same length and data.

        Args:
            other (Vector): Vector to compare against.
            tol (float): Tolerance of the equality comparisson.

        Returns:
            True if self and other are the same size and ||self - other||<tol.
            False otherwise.
        """
        return self.size() == other.size() and self.ApproxEqual(other, tol)

    def numpy(self):
        """Returns a new :class:`numpy.ndarray` sharing the data with this vector."""
        return vector_to_numpy(self)

    def range(self, start, length):
        """Returns a range of elements as a new vector.

        Args:
            start (int): Start of the new vector.
            length (int): Length of the new vector. If it is None, it defaults to len(obj) - start.
        """
        return Vector.new(self, start, length)

    def resize_(self, length, resize_type=MatrixResizeType.SET_ZERO):
        """Resizes the vector to desired length.

        Args:
            length (int): Size of new vector.
            resize_type (:data:`MatrixResizeType`): Type of resize to perform. Defaults to `MatrixResizeType.SET_ZERO`.
       
        Raises:
            ValueError: When Vector does not own its data.
        """
        if self.own_data:
            self.Resize(length, resize_type)
        else:
            raise ValueError("resize_ method cannot be called on vectors "
                             "that do not own their data.")

    def swap_(self, other):
        """Swaps the contents of vectors. Shallow swap.

        Args:
            other (Vector): Vector to swap contents with.

        Raises:
            ValueError: When this Vector does not own its data.
        """
        if self.own_data and other.own_data:
            self.Swap(other)
        else:
            raise ValueError("swap_ method cannot be called on vectors "
                             "that do not own their data.")

    def add_mat_vec(self, alpha, M, trans, v, beta):
        """Add matrix times vector. Updates and returns self.

        Args:
            alpha (int): Coefficient for Matrix M
            M (Matrix): Matrix with dimensions m x n
            trans (:class:`~kaldi.matrix.matrix_common.MatrixTransposeType`): If MatrixTransposeType.TRANS, replace M with its transpose M^T
            v (Vector): Vector of size n
            beta (int): Coefficient for this Vector
        
        Raises:
            ValueError: If `v.size() != M.ncols()`, or if `(M*v).size() != self.size()`
        
        Note:
            self is updated to `beta*self + alpha*M*v`
        """
        m, n = M.size()
        if v.size() != n:
            raise ValueError("Matrix with size {}x{} cannot be multiplied with Vector of size {}".format(M.nrows(), M.ncols(), v.size()))
        if self.size() != m:
            raise ValueError("(M*v) with size {} cannot be added to this Vector (size = {})".format(m, self.size()))
        kaldi_vector_ext.AddMatVec(self, alpha, M, trans, v, beta)
        return self

    def add_mat_svec(self, alpha, M, trans, v, beta):
        """Like :meth:`~kaldi.matrix.Vector.add_mat_vec`, except optimized for sparse v."""
        m, n = M.size()
        if v.size() != n:
            raise ValueError("Matrix with size {}x{} cannot be multiplied with Vector of size {}".format(M.nrows(), M.ncols(), v.size()))
        if self.size() != m:
            raise ValueError("(M*v) with size {} cannot be added to this Vector (size = {})".format(m, self.size()))
        kaldi_vector_ext.AddMatSvec(self, alpha, M, trans, v, beta)

    def add_sp_vec(self, alpha, M, v, beta):
        """Like :meth:`~kaldi.matrix.Vector.add_mat_vec`, for the case where M is SpMatrix.
        
        See also: :class:`~kaldi.matrix.SpMatrix`.
        """
        m, n = M.size()
        if v.size() != n:
            raise ValueError("Matrix with size {}x{} cannot be multiplied with Vector of size {}".format(M.nrows(), M.ncols(), v.size()))
        if self.size() != m:
            raise ValueError("(M*v) with size {} cannot be added to this Vector (size = {})".format(m, self.size()))
        kaldi_vector_ext.AddSpVec(self, alpha, M, v, beta)

    def add_tp_vec(self, alpha, M, trans, v, beta):
        """Like :meth:`~kaldi.matrix.Vector.add_mat_vec`, for the case where M is TpMatrix.
        
        See also: :class:`~kaldi.matrix.TpMatrix`
        """
        kaldi_vector_ext.AddTpVec(self, alpha, M, trans, v, beta)

    def mul_tp(self, M, trans):
        """Multiplies self by lower-triangular matrix.
        
        Args:
            M (TpMatrix): Lower-triangular matrix of size m x m.
            trans (:data:`~kaldi.matrix.matrix_common.MatrixTransposeType`): If `MatrixTransposeType.TRANS`, replace `M` with `M^T`.
        """
        kaldi_vector_ext.MulTp(self, M, trans)

    def solve(self, M, trans):
        """ Solves linear system.

        If `trans == kNoTrans`, solves M x = b, where b is the value of self at input and x is the value of **this** at output.
        If `trans == kTrans`, solves M^T x = b. 

        Warning: Does not test for M being singular or near-singular.

        Args:
            M (TpMatrix): A matrix of dimensions m x m.
            trans (:data:`~kaldi.matrix.matrix_common.MatrixTransposeType`): If `MatrixTransposeType.TRANS`, solves M^T x = b instead.
        """
        m, m = M.size()
        self.resize_(m) # Resize self
        kaldi_vector_ext.Solve(self, M, trans)

    def copy_rows_from_mat(self, M):
        """Performs a row stack of the matrix M.
        
        Args:
            M (Matrix_like): Matrix to stack rows from.
        """
        kaldi_vector_ext.CopyRowsFromMat(self, M)

    def copy_cols_from_mat(self, M):
        """Performs a column stack of the matrix M.
        
        Args:
            M (Matrix_like): Matrix to stack columns from.
        """
        kaldi_vector_ext.CopyColsFromMat(self, M)

    def copy_row_from_mat(self, M, row):
        """Extracts a row of the matrix M.
        
        Args:
            M (Matrix_like): Matrix of size m x n.
            row (int): Index of row.
        
        Raises:
            IndexError: If not 0 <= row < (m - 1).
        """
        m, n = M.size()
        if not isinstance(int, row) and not (0 <= row < m - 1):
            raise IndexError()
        self.resize_(n)
        kaldi_vector_ext.CopyRowFromMat(self, M, row)

    def copy_col_from_mat(self, M, col):
        """Like :meth:`copy_row_from_mat` but for columns."""
        m, n = M.size()
        if not instance(int, col) and not (0 <= col < n - 1):
            raise IndexError()
        self.resize_(m)
        kaldi_vector_ext.CopyColFromMat(self, M, col)

    def copy_diag_from_mat(self, M):
        """Extracts the diagonal of the matrix M.
        
        Args:
            M (Matrix_like): Matrix of size m x n.
        """
        m, n = M.size()
        if m >= n:
            self.resize_(m)
        else:
            self.resize_(n)
        kaldi_vector_ext.CopyDiagFromMat(self, M)

    def copy_from_packed(self, M):
        """Copy data from a SpMatrix or TpMatrix.
        
        Args:
            M (TpMatrix or SpMatrix): Matrix of size m x m.
        """
        m, m = M.size()
        self.resize_(m)
        kaldi_vector_ext.CopyFromPacked(self, M)

    def copy_diag_from_packed(self, M):
        """Extracts the diagonal of the packed matrix M.
        
        Args:
            M (TpMatrix or SpMatrix): Matrix of size m x m.
        """
        m, m = M.size()
        self.resize_(m)
        kaldi_vector_ext.CopyDiagFromPacked(self, M)

    def copy_diag_from_sp(self, M):
        """Extracts the diagonal of the symmetric matrix M.
        
        Args:
            M (SpMatrix): SpMatrix of size m x m. 
        """
        m, m = M.size()
        self.resize_(m)
        kaldi_vector_ext.CopyDiagFromSp(self, M)

    def copy_diag_from_tp(self, M):
        """Extracts the diagonal of the triangular matrix M.
        
        Args:
            M (TpMatrix): TpMatrix of size m x m. 
        """
        m, m = M.size()
        self.resize_(m)
        kaldi_vector_ext.CopyDiagFromTp(self, M)

    def add_row_sum_mat(self, alpha, M, beta=1.0):
        """Does self = alpha * (sum of rows of M) + beta * self.
        
        Args:
            alpha (float): Coefficient for the sum of rows.
            M (Matrix_like): Matrix of size m x n.
            beta (float): Coefficient for *this* Vector. Defaults to 1.0.
        
        Raises:
            ValueError: If (sum of rows of M).size() != self.size()
        """
        m, n = M.size()
        if self.size() != n:
            raise ValueError("Cannot add sum of rows M with size {} to vector of size {}".format(n, self.size()))
        kaldi_vector_ext.AddRowSumMat(self, alpha, M, beta)

    def add_col_sum_mat(self, alpha, M, beta=1.0):
        """Does `self = alpha * (sum of cols of M) + beta * self`
        
        Args:
            alpha (float): Coefficient for the sum of rows.
            M (Matrix_like): Matrix of size m x n.
            beta (float): Coefficient for *this* Vector. Defaults to 1.0.
        
        Raises:
            ValueError: If (sum of cols of M).size() != self.size()
        """
        m, n = M.size()
        if self.size() != m:
            raise ValueError("Cannot add sum of cols M with size {} to vector of size {}".format(m, self.size()))
        kaldi_vector_ext.AddColSumMat(self, alpha, M, beta)

    def add_diag_mat2(self, alpha, M,
                      trans=MatrixTransposeType.NO_TRANS, beta=1.0):
        """Add the diagonal of a matrix times itself.
        
        Args:
            alpha (float): Coefficient for diagonal x diagonal.
            M (Matrix_like): Matrix of size m x n.
            trans (:data:`~kaldi.matrix.matrix_common.MatrixTransposeType`): If trans == MatrixTransposeType.NO_TRANS: `self = diag(M M^T) +  beta * self`. If trans == MatrixTransposeType.TRANS: `self = diag(M^T M) +  beta * self`
            beta (float): Coefficient for **this**.
        """
        m, n = M.size()
        self.resize_(m)
        kaldi_vector_ext.AddDiagMat2(self, alpha, M, trans, beta)

    def add_diag_mat_mat(self, alpha, M, transM, N, transN, beta=1.0):
        """Add the diagonal of a matrix product.

        If transM and transN are both MatrixTransposeType.NO_TRANS:
            self = diag(M N) +  beta * self

        Args:
            alpha (float): Coefficient for the diagonal.
            M (Matrix_like): Matrix of size m x n.
            transM (:data:`~kaldi.matrix.matrix_common.MatrixTransposeType`): If MatrixTransposeType.TRANS, replace M with M^T.
            N (Matrix_like): Matrix of size n x q.
            transN (:data:`~kaldi.matrix.matrix_common.MatrixTransposeType`): If MatrixTransposeType.TRANS, replace N with N^T.
            beta (float): Coefficient for self.
        """
        m, n = M.size()
        p, q = N.size()
    
        if transM == MatrixTransposeType.NO_TRANS:    
            if transN == MatrixTransposeType.NO_TRANS:
                if n != p:
                    raise ValueError("Cannot multiply M ({} by {}) with N ({} by {})".format(m, n, p, q))
            else:
                if n != q:
                    raise ValueError("Cannot multiply M ({} by {}) with N^T ({} by {})".format(m, n, q, p))
        else:
            if transN == MatrixTransposeType.NO_TRANS:
                if m != p:
                    raise ValueError("Cannot multiply M ({} by {}) with N ({} by {})".format(n, m, p, q))
            else:
                if m != q:
                    raise ValueError("Cannot multiply M ({} by {}) with N ({} by {})".format(n, m, q, p))
        kaldi_vector_ext.AddDiagMatMat(self, alpha, M, transM, N, transN, beta)

    def __repr__(self):
        return str(self)

    def __str__(self):
        # All strings are unicode in Python 3, while we have to encode unicode
        # strings in Python2. If we can't, let python decide the best
        # characters to replace unicode characters with.
        # Below implementation was taken from
        # https://github.com/pytorch/pytorch/blob/master/torch/tensor.py
        if sys.version_info > (3,):
            return _str._vector_str(self)
        else:
            if hasattr(sys.stdout, 'encoding'):
                return _str._vector_str(self).encode(
                    sys.stdout.encoding or 'UTF-8', 'replace')
            else:
                return _str._vector_str(self).encode('UTF-8', 'replace')

    def __getitem__(self, index):
        """Custom getitem method.

        Offloads the operation to numpy by converting the vector to an ndarray.
        If the return value is a vector, it shares the data with the source
        vector, i.e. no copy is made.

        Returns:
            - a float if the index is an integer
            - a vector if the index is a slice
        
        Caveats:
            - Kaldi Vector type does not support non-contiguous memory layouts,
              i.e. the stride should always be the size of a float. If the
              result of an indexing operation requires an unsupported stride
              value, no data will be shared with the source vector, i.e. a copy
              will be made. While in this case, the resulting vector does not
              share its data with the source vector, it is still considered to
              not own its data. See the documentation for the __getitem__ method
              of the Matrix type for further details.
        """
        if isinstance(index, int):
            return super(Vector, self).__getitem__(index)
        elif isinstance(index, slice):
            return Vector.new(self.numpy().__getitem__(index))
        else:
            raise TypeError("index must be an integer or a slice.")

    def __setitem__(self, index, value):
        """Custom setitem method"""
        if isinstance(value, (Vector, Matrix)):
            self.numpy().__setitem__(index, value.numpy())
        else:
            self.numpy().__setitem__(index, value)

    def __delitem__(self, index):
        """Removes an element from the vector without reallocating."""
        if self.own_data:
            super(Vector, self).__delitem__(index)
        else:
            raise ValueError("__delitem__ method cannot be called on vectors "
                             "that do not own their data.")


class Matrix(kaldi_matrix.Matrix, matrix_ext.SubMatrix):
    """Python wrapper for kaldi::Matrix<float> and kaldi::SubMatrix<float>.

    This class defines the user facing API for Kaldi Matrix and SubMatrix types.
    It bundles the raw CLIF wrappings produced for Matrix and SubMatrix types
    and provides a more Pythonic API.

    Attributes:
        own_data (bool): True if matrix owns its data, False otherwise.

    Args:
        num_rows (int): Number of rows.
        num_cols (int): Number of columns.

    Note:
        Unless otherwise specified, most methods will update self.

    """
    def __init__(self, num_rows=None, num_cols=None):
        """Initializes a new matrix.

        If num_rows and num_cols are not None, initializes the matrix to the
        specified size. Otherwise, initializes an empty matrix.

        Args:
            num_rows (int): Number of rows of the new matrix.
            num_cols (int): Number of cols of the new matrix.
        """
        kaldi_matrix.Matrix.__init__(self)
        self.own_data = True
        if num_rows is not None or num_cols is not None:
            if num_rows is None or num_cols is None:
                raise ValueError("num_rows and num_cols should be given "
                                 "together.")
            if not (isinstance(num_rows, int) and isinstance(num_cols, int)):
                raise TypeError("num_rows and num_cols should be integers.")
            if not (num_rows > 0 and num_cols > 0):
                if not (num_rows == 0 and num_cols == 0):
                    raise IndexError("num_rows and num_cols should both be "
                                     "positive or they should both be 0.")
            self.resize_(num_rows, num_cols, MatrixResizeType.UNDEFINED)

    @classmethod
    def new(cls, obj, row_start=0, col_start=0, num_rows=None, num_cols=None):
        """Creates a new matrix from a matrix like object.

        If possible the new matrix will share its data with the `obj`, i.e. no
        copy will be made. A copy of the `obj` will only be made if `obj.__array__`
        returns a copy, if `obj` is a sequence or if a copy is needed to satisfy
        any of the other requirements (data type, order, etc.). Regardless of
        whether a copy is made or not, the new matrix will not own its data,
        i.e. it will not support resizing. If a resizable matrix is needed, it
        can be created by calling the clone method on the new matrix.

        Args:
            obj (matrix_like): A matrix, a 2-D numpy array, any object exposing a 2-D array interface, an object whose __array__ method returns a 2-D numpy array, or any sequence that can be interpreted as a matrix.
            row_start (int): Start row of the new matrix.
            col_start (int): Start col of the new matrix.
            num_rows (int): Number of rows of the new matrix.
            num_cols (int): Number of cols of the new matrix.
        """
        if isinstance(obj, kaldi_matrix.MatrixBase):
            obj_rows, obj_cols = obj.num_rows_, obj.num_cols_
        else:
            obj = numpy.array(obj, dtype=numpy.float32, copy=False, order='C')
            if obj.ndim != 2:
                raise ValueError("obj should be a 2-D matrix like object.")
            obj_rows, obj_cols = obj.shape
        if not (0 <= row_start <= obj_rows):
            raise IndexError("row_start={0} should be in the range [0,{1}] "
                             "when obj.num_rows_={1}."
                             .format(row_start, obj_rows))
        if not (0 <= col_start <= obj_cols):
            raise IndexError("col_start={0} should be in the range [0,{1}] "
                             "when obj.num_cols_={1}."
                             .format(col_offset, obj_cols))
        max_rows, max_cols = obj_rows - row_start, obj_cols - col_start
        if num_rows is None:
            num_rows = max_rows
        if num_cols is None:
            num_cols = max_cols
        if not (0 <= num_rows <= max_rows):
            raise IndexError("num_rows={} should be in the range [0,{}] "
                             "when row_start={} and obj.num_rows_={}."
                             .format(num_rows, max_rows,
                                     row_start, obj_rows))
        if not (0 <= num_cols <= max_cols):
            raise IndexError("num_cols={} should be in the range [0,{}] "
                             "when col_start={} and obj.num_cols_={}."
                             .format(num_cols, max_cols,
                                     col_start, obj_cols))
        if not (num_rows > 0 and num_cols > 0):
            if not (num_rows == 0 and num_cols == 0):
                raise IndexError("num_rows and num_cols should both be "
                                 "positive or they should both be 0.")
        instance = cls.__new__(cls)
        matrix_ext.SubMatrix.__init__(instance, obj,
                                      row_start, num_rows, col_start, num_cols)
        instance.own_data = False
        return instance

    def copy_from_mat(self, src):
        """Copies data from src into this matrix. Fails if src and self are of different size.
        
        Args:
            src (Matrix): matrix to copy data from 
        """
        if self.size() != src.size():
            raise ValueError("Cannot copy matrix with dimensions {} by {} into matrix with dimensions {} by {}".format(src.size()[0], src.size()[1],
                                                                                                                       self.size()[0], self.size()[1]))
        self.CopyFromMat(src)

    def clone(self):
        """Returns a copy of this matrix."""
        rows, cols = self.size()
        clone = Matrix(rows, cols)
        clone.CopyFromMat(self)
        return clone

    def copy_(self, src):
        """Copies data from src into this matrix and returns this matrix.

        Args:
            src (Matrix): Source matrix to copy

        Returns:
            self
        """
        m, n = src.size()
        self.resize_(m, n)
        self.CopyFromMat(src)
        return self

    def size(self):
        """Returns the size as a tuple (num_rows, num_cols)."""
        return self.num_rows_, self.num_cols_

    def shape(self):
        """Alias for size."""
        return size(self)

    def nrows(self):
        """Returns the number of rows."""
        return self.num_rows_

    def ncols(self):
        """Returns the number of columns."""
        return self.num_cols_

    def equal(self, other, tol=1e-16):
        """Checks if Matrices have the same size and data.

        Args:
            other (Matrix): Matrix to compare to.
            tol (float): Float comparisson tolerance.

        Returns:
            True if self.size() == other.size() and ||self - other|| < tol
        """
        return self.ApproxEqual(other, tol)

    def __eq__(self, other):
        """True if self equals other."""
        if not isinstance(other, Matrix):
            return False
        return self.equal(other)

    def numpy(self):
        """Returns a new :class:`numpy.ndarray` sharing the data with this matrix."""
        return matrix_to_numpy(self)

    def range(self, row_start, num_rows, col_start, num_cols):
        """Returns a range of elements as a new matrix.

        Args:
            row_start (int): Index of starting row
            num_rows (int): Number of rows to grab
            col_start (int): Index of starting column
            num_cols (int): Number of columns to grab
        """
        return Matrix.new(self, row_start, col_start, num_rows, num_cols)

    def resize_(self, num_rows, num_cols,
                resize_type=MatrixResizeType.SET_ZERO,
                stride_type=MatrixStrideType.DEFAULT):
        """Sets matrix to the specified size.

        Args:
            num_rows (int): Number of rows of new matrix.
            num_cols (int): Number of columns of new matrix.
            resize_type (:class:`MatrixResizeType`): Type of resize to perform. Defaults to MatrixResizeType.SET_ZERO.
            stride_type (:class:`MatrixStrideType`): Type of stride for new matrix. Defaults to MatrixStrideType.DEFAULT.
        
        Raises:
            ValueError: If matrices do not own their data.
        """
        if self.own_data:
            self.Resize(num_rows, num_cols, resize_type, stride_type)
        else:
            raise ValueError("resize_ method cannot be called on "
                             "matrices that do not own their data.")

    def swap_(self, other):
        """Swaps the contents of Matrices. Shallow swap.

        Args:
            other (Matrix): Matrix to swap with.

        Raises:
            ValueError: if matrices do not own their data.
        """
        if self.own_data and other.own_data:
            self.Swap(other)
        else:
            raise ValueError("swap_ method cannot be called on "
                             "matrices that do not own their data.")

    def transpose_(self):
        """Transpose the matrix.

        Raises:
            ValueError: if matrix does not own its data.
        """
        if self.own_data:
            self.Transpose()
        else:
            raise ValueError("transpose_ method cannot be called on "
                             "matrices that do not own their data.")

    def eig(self):
        """Eigenvalues of matrix.

        Returns:
            - P (Matrix): Eigenvector matrix, where ith column corresponds to the ith eigenvector.
            - r (Vector): Vector with real part eigenvalues.
            - i (Vector): Vector with imaginary part eigenvalues.

        Raises:
            ValueError: if self is not a square matrix.
        """
        m, n = self.size()
        if m != n:
            raise ValueError("eig method cannot be called on a nonsquare matrix.")
        P = Matrix(n, n)
        r, i = Vector(n), Vector(n)
        self.Eig(P, r, i)

        return P, r, i

    def svd(self):
<<<<<<< HEAD
        """Singular value decomposition.
           Kaldi has a major limitation. For nonsquare matrices, it assumes
           m >= n (NumRows >= NumCols). """
=======
        """Singular value decomposition. 

           Kaldi has a major limitation. For nonsquare matrices, it assumes m >= n (NumRows >= NumCols). 

           Returns:
               - U (Matrix): Orthonormal Matrix m x n
               - s (Vector): Singular values
               - V^T (Matrix): Orthonormal Matrix n x n

           Raises:
               ValueError: If self.nrows() < self.ncols()
           """
>>>>>>> 028d8b4a
        m, n = self.size()

        if m < n:
            raise ValueError("svd for nonsquare matrices needs NumRows >= NumCols.")

        U, Vt = Matrix(m, n), Matrix(n, n)
        s = Vector(n)

        self.CompleteSvd(s, U, Vt)

        return U, s, Vt

    def singular_values(self):
        """Performs singular value decomposition, returns only the singular values.

        Returns:
            Singular values of self.
        """
        res = Vector(self.ncols())
        self.SvdOnlySingularValues(res)
        return res

    @classmethod
    def random(cls, rows, cols):
        """Creates a new Matrix of specified size and initializes it with random data.

        Args:
            rows (int): Number of rows in new matrix.
            cols (int): Number of cols in new matrix.

        Returns:
            A new matrix with random values.
        """
        instance = cls(rows, cols)
        instance.SetRandn()
        return instance

    def __getitem__(self, index):
        """Custom getitem method.

        Offloads the operation to numpy by converting kaldi types to ndarrays.
        If the return value is a vector or matrix, it shares its data with the
        source matrix if possible, i.e. no copy is made.

        Returns:
            - a float if both indices are integers
            - a vector if only one of the indices is an integer
            - a matrix if both indices are slices

        Caveats:
            - Kaldi Matrix type does not support non-contiguous memory layouts
              for the second dimension, i.e. the stride for the second dimension
              should always be the size of a float. If the result of an indexing
              operation is a matrix with an unsupported stride for the second
              dimension, no data will be shared with the source matrix, i.e. a
              copy will be made. While in this case the resulting matrix does
              not share its data with the source matrix, it is still considered
              to not own its data. If an indexing operation requires a copy of
              the data to be made, then any changes made on the resulting matrix
              will not be copied back into the source matrix. Consider the
              following assignment operations:
                >>> m = Matrix(3, 5)
                >>> s = m[:,0:4:2]
                >>> s = m[:,1:4:2]
              Since the indexing operation requires a copy of the data to be
              made, the source matrix m will not be updated. On the other hand,
              the following assignment operation will work as expected since
              __setitem__ method does not create a new matrix for representing
              the left side of the assignment:
                >>> m[:,0:4:2] = m[:,1:4:2]
        """
        ret = self.numpy().__getitem__(index)
        if isinstance(ret, numpy.ndarray):
            if ret.ndim == 2:
                return Matrix.new(ret)
            elif ret.ndim == 1:
                return Vector.new(ret)
        elif isinstance(ret, numpy.float32):
            return float(ret)
        else:
            raise TypeError("indexing operation returned an invalid type {}."
                            .format(type(ret)))

    def __setitem__(self, index, value):
        """Custom setitem method.

        Offloads the operation to numpy by converting kaldi types to ndarrays.
        """
        if isinstance(value, (Matrix, Vector)):
            self.numpy().__setitem__(index, value.numpy())
        else:
            self.numpy().__setitem__(index, value)

    def __delitem__(self, index):
        """Removes a row from the matrix without reallocating."""
        if self.own_data:
            if 0 <= index < self.num_rows_:
                self.RemoveRow(index)
            else:
                raise IndexError
        else:
            raise ValueError("__delitem__ method cannot be called on "
                             "matrices that do not own their data.")

    def __repr__(self):
        return str(self)

    def __str__(self):
        # All strings are unicode in Python 3, while we have to encode unicode
        # strings in Python2. If we can't, let python decide the best
        # characters to replace unicode characters with.
        # Below implementation was taken from
        # https://github.com/pytorch/pytorch/blob/master/torch/tensor.py
        if sys.version_info > (3,):
            return _str._matrix_str(self)
        else:
            if hasattr(sys.stdout, 'encoding'):
                return _str._matrix_str(self).encode(
                    sys.stdout.encoding or 'UTF-8', 'replace')
            else:
                return _str._matrix_str(self).encode('UTF-8', 'replace')

    def copy_from_sp(self, Sp):
        """Copy Sp matrix to this matrix.

        Args:
            Sp (SpMatrix): Matrix to copy from.
        """
        m, m = Sp.size()
        self.resize_(m, m)
        kaldi_matrix_ext.CopyFromSp(self, Sp)

    def copy_from_tp(self, Tp):
        """Copy Tp matrix to this matrix.
        Args:
            Tp (TpMatrix): Matrix to copy from.
        """
        m, m = Tp.size()
        self.resize_(m, m)
        kaldi_matrix_ext.CopyFromTp(self, Tp)

    def add_sp(self, alpha, Sp):
        """Adds (alpha x Sp) matrix to this matrix.

        Args:
            alpha (float): Coefficient for Sp
            Sp (SpMatrix): SpMatrix to add to this matrix.

        Raises: 
            ValueError if Sp.size() != self.size()
        """
        if Sp.size() != self.size():
            raise ValueError("Cannot add SpMatrix ({0} by {0}) with self ({1} by {2})".format(other.size(), self.size()[0], self.size()[1]))
        kaldi_matrix_ext.AddSp(self, alpha, Sp)

    def add_sp_mat(self, alpha, A, B, transB, beta):
        """???

        Args:
            alpha (float):
            A (SpMatrix):
            B (Matrix_like):
            transB (:data:`~kaldi.matrix.matrix_common.MatrixTransposeType`):
            beta (float): 
        """
        kaldi_matrix_ext.AddSpMat(self, alpha, A, transA, B, beta)

    def add_tp_mat(self, alpha, A, transA, B, transB, beta = 1.0):
        """???"""
        kaldi_matrix_ext.AddTpMat(self, alpha, A, transA, B, transB, beta)

    def add_mat_sp(self, alpha, A, transA, B, beta = 1.0):
        """???"""
        kaldi_matrix_ext.AddMatSp(self, alpha, A, transA, B, beta)

    def add_mat_tp(self, alpha, A, transA, B, transB, beta = 1.0):
        """???"""
        kaldi_matrix_ext.AddMatTp(self, alpha, A, transA, B, transB, beta)

    def add_tp_tp(self, alpha, A, transA, B, transB, beta = 1.0):
        """???"""
        kaldi_matrix_ext.AddTpTp(self, alpha, A, transA, B, transB, beta)

    def add_sp_sp(self, alpha, A, B, beta = 1.0):
        """???"""
        kaldi_matrix_ext.AddSpSp(self, alpha, A, B, beta)



# Note(VM):
# We need to handle the inheritance of TpMatrix and SpMatrix
# Since we did not do it in clif.
class PackedMatrix(packed_matrix.PackedMatrix):
    """Python wrapper for kaldi::PackedMatrix<float>

    This class defines the user facing API for Kaldi PackedMatrix.
    
    Args:
        num_rows (int): Number of rows (and columns).
    """
    def __init__(self, num_rows=None):
        """Initializes a new packed matrix.

        If num_rows is not None, initializes the packed matrix to the specified size.
        Otherwise, initializes an empty packed matrix.

        Args:
            num_rows (int): Number of rows
        """
        kaldi_matrix.PackedMatrix.__init__(self)
        if num_rows is not None:
            if isinstance(num_rows, int) and num_rows >= 0:
                self.resize_(num_rows, MatrixResizeType.UNDEFINED)
            else:
                raise ValueError("num_rows should be a non-negative integer.")

    def __len__(self):
        return self.NumRows()

    def size(self):
        """Returns the size as a tuple (num_rows, num_cols)."""
        return self.NumRows(), self.NumCols()

    def nrows(self):
        """Returns the number of rows."""
        return self.NumRows()

    def ncols(self):
        """Returns the number of columns."""
        return self.NumCols()

    def resize_(self, num_rows,
                resize_type = MatrixResizeType.SET_ZERO):
        """Sets packed matrix to specified size.

        Args:
            num_rows (int): Number of rows of the new packed matrix.
            resize_type (MatrixResizeType): Type of resize to perform. Defaults to MatrixResizeType.SET_ZERO.
        """
        self.Resize(num_rows, resize_type)

    def swap(self, other):
        """Swaps the contents of Matrices. Shallow swap.
        Resizes self to other.size().

        Args:
            other (Matrix or PackedMatrix): Matrix to swap with. 

        Raises:
            ValueError if other is not square matrix.
        """
        m, n = other.size()
        if m != n:
            raise ValueError("other is not a square matrix.")
        self.resize_(m)
        if isinstance(other, Matrix):
            self.SwapWithMatrix(self, other)
        elif isinstance(other, PackedMatrix):
            self.SwapWithPacked(self, other)
        else:
            raise ValueError("other must be either a Matrix or a PackedMatrix.")

class TpMatrix(tp_matrix.TpMatrix, PackedMatrix):
    """Python wrapper for kaldi::TpMatrix<float>

    This class defines the user facing API for Kaldi Triangular Matrix.
    
    Args:
        num_rows (int): Number of rows (and columns).
    """
    def __init__(self, num_rows = None):
        """Initializes a new tpmatrix.

        If num_rows is not None, initializes the tpmatrix to the specified size.
        Otherwise, initializes an empty tpmatrix.

        Args:
            num_rows (int): Number of rows
        """
        tp_matrix.TpMatrix.__init__(self)
        if num_rows is not None:
            if isinstance(num_rows, int) and num_rows >= 0:
                self.resize_(num_rows, MatrixResizeType.UNDEFINED)
            else:
                raise ValueError("num_rows should be a non-negative integer.")

    @classmethod
    def new(cls, obj, trans = MatrixTransposeType.NO_TRANS):
        """Creates a new TpMatrix from obj.

        Args:
            obj (TpMatrix or PackedMatrix or Matrix_like): obj to copy data from.
            trans (MatrixTransposeType): Only used when obj is Matrix_like. Defaults to MatrixTransposeType.NO_TRANS.
        """
        instance = cls.__new__(cls)
        if isinstance(obj, TpMatrix):
            instance = clone(obj)
        elif isinstance(obj, PackedMatrix):
            instance.CopyFromPacked(obj)
        else:
            # Try to convert it to a matrix
            instance.CopyFromMat(Matrix.new(obj), kwargs.get("Trans", ))
            
    @classmethod
    def cholesky(cls, spmatrix):
        """Cholesky decomposition
           Returns a new tpmatrix X such that
           matrix = X * X^T

           Arguments:
            spmatrix (SpMatrix): Matrix to decompose
        """
        if not isinstance(spmatrix, SpMatrix):
            raise ValueError("spmatrix object of type {} is not a SpMatrix".format(type(spmatrix)))

        instance = TpMatrix(len(spmatrix))
        instance.Cholesky(spmatrix) #Call C-method
        return instance

    def clone(self):
        """Returns a copy of the tpmatrix."""
        clone = TpMatrix(len(self))
        clone.CopyFromTp(self)
        return clone

class SpMatrix(PackedMatrix, sp_matrix.SpMatrix):
    """Python wrapper for kaldi::SpMatrix<float>

    This class defines the user facing API for Kaldi Simetric Matrix.
    
    Args:
        num_rows (int): Number of rows (and columns).
    """
    def __init__(self, num_rows = None):
        """Initializes a new SpMatrix.

        If num_rows is not None, initializes the SpMatrix to the specified size.
        Otherwise, initializes an empty SpMatrix.

        Args:
            num_rows (int): Number of rows
        """
        sp_matrix.SpMatrix.__init__(self)
        if num_rows is not None:
            if isinstance(num_rows, int) and num_rows >= 0:
                self.resize_(num_rows, MatrixResizeType.UNDEFINED)
            else:
                raise ValueError("num_rows should be a non-negative integer.")

    @classmethod
    def new(cls, obj):
        """Creates a new SpMatrix from obj.

        Args:
            obj (TpMatrix or PackedMatrix or Matrix_like): obj to copy data from. If Matrix_like, make sure its symetric by taking the mean (obj + obj^T)/2
        """
        instance = cls.__new__(cls)
        if isinstance(obj, SpMatrix):
            instance = clone(obj)
        elif isinstance(obj, PackedMatrix):
            instance.CopyFromPacked(obj)
        elif isinstance(obj, Matrix):
            instance.CopyFromMat(Matrix.new(obj), SpCopyType.TAKE_MEAN)

    def clone(self):
        """Returns a copy of the tpmatrix."""
        clone = SpMatrix(len(self))
        clone.CopyFromTp(self)
        return clone

################################################################################
# Define Vector and Matrix Utility Functions
################################################################################<|MERGE_RESOLUTION|>--- conflicted
+++ resolved
@@ -16,7 +16,7 @@
 from .matrix_ext import vector_to_numpy, matrix_to_numpy
 from .matrix_functions import MatrixExponential, AssertSameDimMatrix
 from ._str import set_printoptions
-from . import sparse_matrix 
+from . import sparse_matrix
 from . import packed_matrix, sp_matrix, tp_matrix
 
 ################################################################################
@@ -37,7 +37,7 @@
         length (int): Length of the new vector.
 
     Note:
-        Unless otherwise specified, most methods will update self.   
+        Unless otherwise specified, most methods will update self.
     """
 
     def __init__(self, length=None):
@@ -77,7 +77,7 @@
             start (int): Start of the new vector.
             length (int): Length of the new vector. If it is None, it defaults
                 to len(obj) - start.
-        
+
         Returns:
             A new Vector with the same data as obj.
         """
@@ -104,10 +104,10 @@
     @classmethod
     def random(cls, dim):
         """Returns a random vector of specified dim.
-        
+
         Args:
             dim (int): Output Vector dimension.
-        
+
         Returns:
             A new Vector randomly initialized.
         """
@@ -118,10 +118,10 @@
     @classmethod
     def new_from_vec(cls, src):
         """Copies data from src into a new instance of vector.
-        
+
         Args:
             src (Vector): Source vector to copy.
-        
+
         Returns:
             A new Vector with data copied from src.
         """
@@ -131,13 +131,13 @@
 
     def copy_(self, src):
         """Copies data from src into this vector. Fails if self and src are not of the same size.
-        
+
         Args:
             src (Vector): Source vector to copy.
-        
+
         Returns:
             This Vector.
-        
+
         Raises:
             ValueError: When src has a different dimension than self.
         """
@@ -184,7 +184,7 @@
         Args:
             length (int): Size of new vector.
             resize_type (:data:`MatrixResizeType`): Type of resize to perform. Defaults to `MatrixResizeType.SET_ZERO`.
-       
+
         Raises:
             ValueError: When Vector does not own its data.
         """
@@ -218,10 +218,10 @@
             trans (:class:`~kaldi.matrix.matrix_common.MatrixTransposeType`): If MatrixTransposeType.TRANS, replace M with its transpose M^T
             v (Vector): Vector of size n
             beta (int): Coefficient for this Vector
-        
+
         Raises:
             ValueError: If `v.size() != M.ncols()`, or if `(M*v).size() != self.size()`
-        
+
         Note:
             self is updated to `beta*self + alpha*M*v`
         """
@@ -244,7 +244,7 @@
 
     def add_sp_vec(self, alpha, M, v, beta):
         """Like :meth:`~kaldi.matrix.Vector.add_mat_vec`, for the case where M is SpMatrix.
-        
+
         See also: :class:`~kaldi.matrix.SpMatrix`.
         """
         m, n = M.size()
@@ -256,14 +256,14 @@
 
     def add_tp_vec(self, alpha, M, trans, v, beta):
         """Like :meth:`~kaldi.matrix.Vector.add_mat_vec`, for the case where M is TpMatrix.
-        
+
         See also: :class:`~kaldi.matrix.TpMatrix`
         """
         kaldi_vector_ext.AddTpVec(self, alpha, M, trans, v, beta)
 
     def mul_tp(self, M, trans):
         """Multiplies self by lower-triangular matrix.
-        
+
         Args:
             M (TpMatrix): Lower-triangular matrix of size m x m.
             trans (:data:`~kaldi.matrix.matrix_common.MatrixTransposeType`): If `MatrixTransposeType.TRANS`, replace `M` with `M^T`.
@@ -274,7 +274,7 @@
         """ Solves linear system.
 
         If `trans == kNoTrans`, solves M x = b, where b is the value of self at input and x is the value of **this** at output.
-        If `trans == kTrans`, solves M^T x = b. 
+        If `trans == kTrans`, solves M^T x = b.
 
         Warning: Does not test for M being singular or near-singular.
 
@@ -288,7 +288,7 @@
 
     def copy_rows_from_mat(self, M):
         """Performs a row stack of the matrix M.
-        
+
         Args:
             M (Matrix_like): Matrix to stack rows from.
         """
@@ -296,7 +296,7 @@
 
     def copy_cols_from_mat(self, M):
         """Performs a column stack of the matrix M.
-        
+
         Args:
             M (Matrix_like): Matrix to stack columns from.
         """
@@ -304,11 +304,11 @@
 
     def copy_row_from_mat(self, M, row):
         """Extracts a row of the matrix M.
-        
+
         Args:
             M (Matrix_like): Matrix of size m x n.
             row (int): Index of row.
-        
+
         Raises:
             IndexError: If not 0 <= row < (m - 1).
         """
@@ -328,7 +328,7 @@
 
     def copy_diag_from_mat(self, M):
         """Extracts the diagonal of the matrix M.
-        
+
         Args:
             M (Matrix_like): Matrix of size m x n.
         """
@@ -341,7 +341,7 @@
 
     def copy_from_packed(self, M):
         """Copy data from a SpMatrix or TpMatrix.
-        
+
         Args:
             M (TpMatrix or SpMatrix): Matrix of size m x m.
         """
@@ -351,7 +351,7 @@
 
     def copy_diag_from_packed(self, M):
         """Extracts the diagonal of the packed matrix M.
-        
+
         Args:
             M (TpMatrix or SpMatrix): Matrix of size m x m.
         """
@@ -361,9 +361,9 @@
 
     def copy_diag_from_sp(self, M):
         """Extracts the diagonal of the symmetric matrix M.
-        
-        Args:
-            M (SpMatrix): SpMatrix of size m x m. 
+
+        Args:
+            M (SpMatrix): SpMatrix of size m x m.
         """
         m, m = M.size()
         self.resize_(m)
@@ -371,9 +371,9 @@
 
     def copy_diag_from_tp(self, M):
         """Extracts the diagonal of the triangular matrix M.
-        
-        Args:
-            M (TpMatrix): TpMatrix of size m x m. 
+
+        Args:
+            M (TpMatrix): TpMatrix of size m x m.
         """
         m, m = M.size()
         self.resize_(m)
@@ -381,12 +381,12 @@
 
     def add_row_sum_mat(self, alpha, M, beta=1.0):
         """Does self = alpha * (sum of rows of M) + beta * self.
-        
+
         Args:
             alpha (float): Coefficient for the sum of rows.
             M (Matrix_like): Matrix of size m x n.
             beta (float): Coefficient for *this* Vector. Defaults to 1.0.
-        
+
         Raises:
             ValueError: If (sum of rows of M).size() != self.size()
         """
@@ -397,12 +397,12 @@
 
     def add_col_sum_mat(self, alpha, M, beta=1.0):
         """Does `self = alpha * (sum of cols of M) + beta * self`
-        
+
         Args:
             alpha (float): Coefficient for the sum of rows.
             M (Matrix_like): Matrix of size m x n.
             beta (float): Coefficient for *this* Vector. Defaults to 1.0.
-        
+
         Raises:
             ValueError: If (sum of cols of M).size() != self.size()
         """
@@ -414,7 +414,7 @@
     def add_diag_mat2(self, alpha, M,
                       trans=MatrixTransposeType.NO_TRANS, beta=1.0):
         """Add the diagonal of a matrix times itself.
-        
+
         Args:
             alpha (float): Coefficient for diagonal x diagonal.
             M (Matrix_like): Matrix of size m x n.
@@ -441,8 +441,8 @@
         """
         m, n = M.size()
         p, q = N.size()
-    
-        if transM == MatrixTransposeType.NO_TRANS:    
+
+        if transM == MatrixTransposeType.NO_TRANS:
             if transN == MatrixTransposeType.NO_TRANS:
                 if n != p:
                     raise ValueError("Cannot multiply M ({} by {}) with N ({} by {})".format(m, n, p, q))
@@ -486,7 +486,7 @@
         Returns:
             - a float if the index is an integer
             - a vector if the index is a slice
-        
+
         Caveats:
             - Kaldi Vector type does not support non-contiguous memory layouts,
               i.e. the stride should always be the size of a float. If the
@@ -623,9 +623,9 @@
 
     def copy_from_mat(self, src):
         """Copies data from src into this matrix. Fails if src and self are of different size.
-        
-        Args:
-            src (Matrix): matrix to copy data from 
+
+        Args:
+            src (Matrix): matrix to copy data from
         """
         if self.size() != src.size():
             raise ValueError("Cannot copy matrix with dimensions {} by {} into matrix with dimensions {} by {}".format(src.size()[0], src.size()[1],
@@ -712,7 +712,7 @@
             num_cols (int): Number of columns of new matrix.
             resize_type (:class:`MatrixResizeType`): Type of resize to perform. Defaults to MatrixResizeType.SET_ZERO.
             stride_type (:class:`MatrixStrideType`): Type of stride for new matrix. Defaults to MatrixStrideType.DEFAULT.
-        
+
         Raises:
             ValueError: If matrices do not own their data.
         """
@@ -770,24 +770,19 @@
         return P, r, i
 
     def svd(self):
-<<<<<<< HEAD
         """Singular value decomposition.
-           Kaldi has a major limitation. For nonsquare matrices, it assumes
-           m >= n (NumRows >= NumCols). """
-=======
-        """Singular value decomposition. 
-
-           Kaldi has a major limitation. For nonsquare matrices, it assumes m >= n (NumRows >= NumCols). 
-
-           Returns:
-               - U (Matrix): Orthonormal Matrix m x n
-               - s (Vector): Singular values
-               - V^T (Matrix): Orthonormal Matrix n x n
-
-           Raises:
-               ValueError: If self.nrows() < self.ncols()
-           """
->>>>>>> 028d8b4a
+
+        Kaldi has a major limitation. For nonsquare matrices, it assumes m >= n (NumRows >= NumCols).
+
+        Returns:
+           - U (Matrix): Orthonormal Matrix m x n
+           - s (Vector): Singular values
+           - V^T (Matrix): Orthonormal Matrix n x n
+
+        Raises:
+           ValueError: If self.nrows() < self.ncols()
+        """
+
         m, n = self.size()
 
         if m < n:
@@ -936,7 +931,7 @@
             alpha (float): Coefficient for Sp
             Sp (SpMatrix): SpMatrix to add to this matrix.
 
-        Raises: 
+        Raises:
             ValueError if Sp.size() != self.size()
         """
         if Sp.size() != self.size():
@@ -951,7 +946,7 @@
             A (SpMatrix):
             B (Matrix_like):
             transB (:data:`~kaldi.matrix.matrix_common.MatrixTransposeType`):
-            beta (float): 
+            beta (float):
         """
         kaldi_matrix_ext.AddSpMat(self, alpha, A, transA, B, beta)
 
@@ -984,7 +979,7 @@
     """Python wrapper for kaldi::PackedMatrix<float>
 
     This class defines the user facing API for Kaldi PackedMatrix.
-    
+
     Args:
         num_rows (int): Number of rows (and columns).
     """
@@ -1034,7 +1029,7 @@
         Resizes self to other.size().
 
         Args:
-            other (Matrix or PackedMatrix): Matrix to swap with. 
+            other (Matrix or PackedMatrix): Matrix to swap with.
 
         Raises:
             ValueError if other is not square matrix.
@@ -1054,7 +1049,7 @@
     """Python wrapper for kaldi::TpMatrix<float>
 
     This class defines the user facing API for Kaldi Triangular Matrix.
-    
+
     Args:
         num_rows (int): Number of rows (and columns).
     """
@@ -1090,7 +1085,7 @@
         else:
             # Try to convert it to a matrix
             instance.CopyFromMat(Matrix.new(obj), kwargs.get("Trans", ))
-            
+
     @classmethod
     def cholesky(cls, spmatrix):
         """Cholesky decomposition
@@ -1117,7 +1112,7 @@
     """Python wrapper for kaldi::SpMatrix<float>
 
     This class defines the user facing API for Kaldi Simetric Matrix.
-    
+
     Args:
         num_rows (int): Number of rows (and columns).
     """
