from "util/iostream-clifwrap.h" import *
from "matrix/matrix-common-clifwrap.h" import *
from "matrix/kaldi-vector-clifwrap.h" import *
from "matrix/kaldi-matrix-clifwrap.h" import *
from "matrix/compressed-matrix-clifwrap.h" import *
from "cudamatrix/cu-matrix-clifwrap.h" import *

from "matrix/sparse-matrix.h":
  namespace `kaldi`:
    class `SparseVector<float>` as SparseVector:
<<<<<<< HEAD
      """Defines a class for sparse vectors."""
      
      def Dim(self) -> int
=======
      def `Dim` as dim(self) -> int:
>>>>>>> 8ccd4a93
        """Returns the size of the sparse vector."""

      def `Sum` as sum(self) -> float:
        """Returns the summation of the elements."""

<<<<<<< HEAD
      def CopyElementsToVec(self, vec: VectorBase)
        """Copy the elements of self to vec.

        Args:
            vec(VectorBase): A vector
        
        Raises:
            Error in case of dimension mismatch
        """

#      FIXME(pavlos): This needs a wrapper
#      def AddToVec(self, alpha: float, vec: VectorBase)
#        """Performs vec=vec+alpha*self
#        
#        Args:
#            alpha(float): A scaling constant
#            vec(VectorBase): A vector
#        """

      def CopyFromSvec(self, other: SparseVector)
        """Copy elements of other to self

        Args:
            other(SparseVector): A sparse vector whose elements we will copy
       
        Raises:
            Error in case of dimension mismatch
        """
=======
      def `CopyElementsToVec` as copy_elements_to_vec(self, vec: VectorBase)

      def `AddToVec` as add_to_vec(self, alpha: float, vec: VectorBase)

      def `CopyFromSvec` as copy_from_svec(self, other: SparseVector)
>>>>>>> 8ccd4a93

      @add__init__
      def `SparseVector` as new_from_other(self, other: SparseVector)
        """Initialization by copying the elements of other."""

<<<<<<< HEAD
      def Swap(self, other: SparseVector)
        """Swaps the contents of self and other. Shallow swap.

        Args:
            other(VectorBase): The vector whose elements we want to swap with self.
        """

      def Max(self) -> (value: float, index: int)
        """Returns a tuple holding the maximum value(float) of the vector and its index(int)."""

      def NumElements(self) -> int
        """Returns the number of nonzero elements."""

      def GetElement(self, i: int) -> tuple<int, float>
        """Get an indexed element.

        Returns:
            A tuple holding the index and a float
        """

      def SetRandn(self, zero_prob: float)
        """Sets elements to zero with probability zero_prob, else normally distributed."""
=======
      def `Swap` as swap(self, other: SparseVector)

      def `Max` as max(self) -> (value: float, index: int)

      def `NumElements` as num_elements(self) -> int

      def `GetElement` as get_elements(self, i: int) -> tuple<int, float>

      def `SetRandn` as set_randn(self, zero_prob: float)
>>>>>>> 8ccd4a93

      @add__init__
      def `SparseVector` as new_from_dim(self, dim: int)
        """Initialization by defining the size of the vector.
 
        Args:
            dim(int): The size of the vector
        """

      @add__init__
      def `SparseVector` as new_from_pairs(self, dim: int,
                                           pairs: list<tuple<int, float>>)
<<<<<<< HEAD
        """Initialization using a list of tuples(pairs).

        Args:
            dim(int): The size of the vector
            pairs(list<tuple<int,float>>): A list of tuples. Each tuple holds an index 
                                           in the vector and its corresponding value
        """
 
      def Resize(self, dim: int, resize_type: MatrixResizeType = default)
        """Set vector size to length (length can be zero).
          The default resize type is kSetZero, in which case the new data will
          be zero. If the resize type is kUndefined, the new data will be undefined.
          Finally if the resize type is kCopyData, the new data will be the same as
          the old data in any shared positions, and zero elsewhere.

       Args:
           dim(int): The new size of the vector
           resize_type(MatrixResizeType): Determines the initial values of the vector.
       """     

      def Write(self, os: ostream, binary: bool)
        """Writes to C++ stream.

        Args:
            os(ostream): The output straem.
            binary(bool): If the stream is binary.
        """

      def Read(self, is: istream, binary: bool)
        """Reads from C++ stream.

        Args:
            is(istream): The input straem.
            binary(bool): If the stream is binary.
        """

      def Scale(self, alpha: float)
        """Scale the elements of the vector by alpha"""

#    FIXME(pavlos): This needs a C++ wrapper
#    def VecSvec(vec: VectorBase, svec: SparseVector) -> float

    class `SparseMatrix<float>` as SparseMatrix:
      """This class defines a Sparse Matrix."""

      def NumRows(self) -> int
        """Returns the number of rows."""

      def NumCols(self) -> int
        """Returns the number of columnds."""

      def NumElements(self) -> int
        """Returns the number of nonzero elements."""

      def Sum(self) -> float
        """Returns the sum of the elememts."""

      def FrobeniusNorm(self) -> float
        """Computes and returns the Frobenius norm."""

#      FIXME(pavlos): These need C++ wrapper
#      def CopyToMat(self, other: MatrixBase, t: MatrixTransposeType = default)
#        
#      def CopyElementsToVec(self, other: VectorBase)

      def CopyFromSmat(self, other: SparseMatrix)
        """Copy data from another matrix of the same size
 
        Args:
            other(SparseMatrix): The matrix to copy from.
 
        Raises:
            Error in case of dimension mismatch
        """

#      FIXME(pavlos): These need C++ wrapper
      def AddToMat(self, alpha: float, other: MatrixBase,
=======

      def `Resize` as resize(self, dim: int, resize_type: MatrixResizeType = default)

      def `Write` as write(self, os: ostream, binary: bool)

      def `Read` as read(self, is: istream, binary: bool)

      def `Scale` as scale(self, alpha: float)

    def `VecSvec` as vec_svec(vec: VectorBase, svec: SparseVector) -> float

    class `SparseMatrix<float>` as SparseMatrix:
      def `NumRows` as num_rows(self) -> int

      def `NumCols` as num_cols(self) -> int

      def `NumElements` as num_elements(self) -> int

      def `Sum` as sum(self) -> float

      def `FrobeniusNorm` as frobenius_norm(self) -> float

      def `CopyToMat` as copy_to_mat(self, other: MatrixBase, t: MatrixTransposeType = default)

      def `CopyElementsToVec` as copy_elements_to_vec(self, other: VectorBase)

      def `CopyFromSmat` as copy_from_smat(self, other: SparseMatrix)

      def `AddToMat` as add_to_mat(self, alpha: float, other: MatrixBase,
>>>>>>> 8ccd4a93
                   t: MatrixTransposeType = default)
        """Performs other = other+alpha*self if t==kNoTrans
        or other^T = other^T+alpha*self if t==kTrans
 
        Args:
            alpha(float): A constant
            other(MatrixBase): A matrix
            t(MatrixTransposeType
        
        Raises:
            Error in case of dimension mismatch
        """ 

      @add__init__
      def `SparseMatrix` as new_from_other(self, other: SparseMatrix)
        """Initialization by copying the elements of another sparse matrix.

        Args:
            other(SparseMatrix): A sparse matrix
        """

<<<<<<< HEAD
      def Swap(self, other: SparseMatrix)
        """Swaps the contents of self and other. Shallow swap."""
=======
      def `Swap` as swap(self, other: SparseMatrix)
>>>>>>> 8ccd4a93

      @add__init__
      def `SparseMatrix` as new_from_pairs(
          self, dim: int, pairs: list<list<tuple<int, float>>>)
        """Initialization by a list of list of tuples. The tuples hold
           and index for the matrix and the corresponding value. 

        Args:
            dim(int): Determines the number of columns
            pairs(list<list<tuple<int,float>>>): Contains the element of the matrix.
                                                 The length of the ``outer'' list determines
                                                 the number of rows
       """

<<<<<<< HEAD
      def SetRandn(self, zero_prob: float)
        """Sets up to a pseudo-randomly initialized matrix,
           with each element zero with probability zero_prob
           and else normally distributed.
        """

      def Write(self, os: ostream, binary: bool)
        """Writes to C++ stream.

        Args:
            os(ostream): The output straem.
            binary(bool): If the stream is binary.
        """

      def Read(self, is: istream, binary: bool)
        """Reads from C++ stream.

        Args:
            is(istream): The input straem.
            binary(bool): If the stream is binary.
        """

      def Row(self, r: int) -> SparseVector
        """Returns the row indexed by r as a sparse vector"""

      def SetRow(self, r: int, vec: SparseVector)
        """Sets row r to "vec"; makes sure it has the correct dimension."""
=======
      def `SetRandn` as set_randn(self, zero_prob: float)

      def `Write` as write(self, os: ostream, binary: bool)

      def `Read` as read(self, is: istream, binary: bool)

      def `Row` as row(self, r: int) -> SparseVector

      def `SetRow` as set_row(self, r: int, vec: SparseVector)
>>>>>>> 8ccd4a93

      # def AppendSparseMatrixRows(self, inputs: list<SparseMatrix>)

      @add__init__
      def `SparseMatrix` as new_from_dims(self, num_rows: int, num_cols: int)
        """Initialization by defining the dimensions.

        Args:
            num_rows(int): The number of rows
            num_cols(int): The number of columns
        """

      def `Resize` as resize(self, rows: int, cols: int,
                 resize_type: MatrixResizeType = default)
        """Resizes a matrix. If the resize_type is kSetZero,
           the new data will be zero. If the resize type is kUndefined,
           the new data will be undefined. Finally if the resize type is kCopyData,
           the new data will be the same as the old data in any shared positions,
           and zero elsewhere. stride_type defines how data will be read from memory,
           we advise to let it in its default value.

        Args:
            rows(int): The new number of rows
            cols(int): The new number of columns
            resize_type(MatrixResizeType): Determines the initial values of the vector.
        """

<<<<<<< HEAD
      def Scale(self, alpha: float)
        """Scale the elements of the matrix by alpha."""
 
    def TraceMatSmat(A: MatrixBase, B: SparseMatrix,
=======
      def `Scale` as scale(self, alpha: float)

    def `TraceMatSmat` as trace_mat_smat(A: MatrixBase, B: SparseMatrix,
>>>>>>> 8ccd4a93
                     trans: MatrixTransposeType = default) -> float
      """If trans==kNoTrans compute Trace(A*B). If trans==kTrans compute Trace(A^T*B)
      
      Args:
          A(MatrixBase): A matrix
          B(SparseMatrix): A sparse matrix
          trans(MatrixTransposeType): Determines if we use A as is or its transpose.
      """

    enum GeneralMatrixType with:
      `kFullMatrix` as FULL_MATRIX
      `kCompressedMatrix` as COMPRESSED_MATRIX
      `kSparseMatrix` as SPARSE_MATRIX

    class GeneralMatrix:
<<<<<<< HEAD
      def Type(self) -> GeneralMatrixType
        """Returns the type of the matrix: kSparseMatrix, kCompressedMatrix
           or kFullMatrix. If this matrix is empty, returns kFullMatrix.
        """

      def Compress(self)
        """Compresses the matrix to a sparse one."""

      def Uncompress(self)
        """Uncompresses the matrix to a one of class Matrix."""      

      def Write(self, os: ostream, binary: bool)
        """Writes to C++ stream.

        Args:
            os(ostream): The output straem.
            binary(bool): If the stream is binary.
        """

      def Read(self, is: istream, binary: bool)
        """Reads from C++ stream.
   
        Args:
            is(istream): The input straem.
            binary(bool): If the stream is binary.
            add(bool): True if you want to add the stream to self.
        """

      def GetSparseMatrix(self) -> SparseMatrix
        """Returns the contents as a SparseMatrix. 
     
        Raises:
            Error if type returns something other than kSparseMatrix,
            or NumRows() != 0
        """

      def SwapSparseMatrix(self, smat: SparseMatrix)
        """Swaps the contents of self and smat. 
     
        Raises: 
            Error if type returns something other than kSparseMatrix,
            or NumRows() != 0
        """

      def GetCompressedMatrix(self) -> CompressedMatrix
        """Returns the contents as a compressed matrix.

        Raises:
            Error if type returns something other than kCompressedMatrix,
            or NumRows() != 0
        """
        
      def SwapCompressedMatrix(self, cmat: CompressedMatrix)
        """Swaps the current compressed matrix with another(cmat)."""

      def GetFullMatrix(self) -> Matrix
        """Returns the contents as an instance of class Matrix.

           Raises: 
               Error if the type is anything other than kFullMatrix
               or NumRows() != 0
        """

      def GetMatrix(self) -> Matrix
        """Outputs the contents as an instance of class Matrix."""

      def SwapFullMatrix(self, cmat: Matrix)
        """Swap the contents of self with cmat.
          
        Raises:
            Error if type is anything other than kFullMatrix,
            or if NumRows() != 0
        """

#      FIXME(pavlos): These need C++ wrappers
#      def CopyToMat(self, mat: MatrixBase,
#                    trans: MatrixTransposeType = default)
#
#      def `CopyToMat` as CopyToCuMat(self, cu_mat: CuMatrixBase,
#                                     trans: MatrixTransposeType = default)
#
#      def AddToMat(self, alpha: float, mat: MatrixBase,
#                   trans: MatrixTransposeType = default)
#        """Performs mat=mat+alpha*self if MatrixTransposeType==kNoTrans.
#           Performs mat^T=mat^T+alpha*self if MatrixTransposeType==kNoTrans.
#
#        Args:
#            alpha(float): A constant
#            mat(MatrixBase): A matrix
#            trans(MatrixTransposeType): Determines transposition of mat.
#                                        Default is kNoTrans
#    
#        Raises:
#            Error in case of dimension mismatch
#        """
#
#      def `AddToMat` as AddToCuMat(self, alpha: float, cu_mat: CuMatrixBase,
#                                   trans: MatrixTransposeType = default)

      def Scale(self, alpha: float)
        """Scale all elements of the matrix by alpha."""

      def NumRows(self) -> int
        """Return the number of rows."""

      def NumCols(self) -> int
        """Return the number of columns."""
=======
      def `Type` as type(self) -> GeneralMatrixType

      def `Compress` as compress(self)

      def `Uncompress` as uncompress(self)

      def `Write` as write(self, os: ostream, binary: bool)

      def `Read` as read(self, is: istream, binary: bool)

      def `GetSparseMatrix` as get_sparse_matrix(self) -> SparseMatrix

      def `SwapSparseMatrix` as swap_sparse_matrix(self, smat: SparseMatrix)

      def `GetCompressedMatrix` as get_compressed_matrix(self) -> CompressedMatrix

      def `SwapCompressedMatrix` as swap_compressed_matrix(self, cmat: CompressedMatrix)

      def `GetFullMatrix` as get_full_matrix(self) -> Matrix

      def `GetMatrix` as get_matrix(self) -> Matrix

      def `SwapFullMatrix` as swap_full_matrix(self, cmat: Matrix)

      def `CopyToMat` as copy_to_mat(self, mat: MatrixBase,
                    trans: MatrixTransposeType = default)

      def `CopyToMat` as copy_to_cu_mat(self, cu_mat: CuMatrixBase,
                                     trans: MatrixTransposeType = default)

      def `AddToMat` as add_to_mat(self, alpha: float, mat: MatrixBase,
                   trans: MatrixTransposeType = default)

      def `AddToMat` as add_to_cu_mat(self, alpha: float, cu_mat: CuMatrixBase,
                                   trans: MatrixTransposeType = default)

      def `Scale` as scale(self, alpha: float)

      def `NumRows` as num_rows(self) -> int

      def `NumCols` as num_cols(self) -> int
>>>>>>> 8ccd4a93

      @add__init__
      def `GeneralMatrix` as new_from_matrix(self, other: MatrixBase)
        """Initialization of a General Matrix from matrix of class MatrixBase."""

      @add__init__
      def `GeneralMatrix` as new_from_compressed(self, other: CompressedMatrix)
        """Initialization of a General Matrix from matrix of class CompressesMatrix."""

      @add__init__
      def `GeneralMatrix` as new_from_sparse(self, other: SparseMatrix)
        """Initialization of a General Matrix from matrix of class SparseMatrix."""

      @add__init__
      def `GeneralMatrix` as new_from_other(self, other: GeneralMatrix)
        """Initialization of a General Matrix from matrix of class GeneralMatrix."""

<<<<<<< HEAD
      def Clear(self)
        """Clear the contents of self."""

      def Swap(self, other: GeneralMatrix)
        """Swaps the contents of self and other. Shallow swap."""
=======
      def `Clear` as clear(self)

      def `Swap` as swap(self, other: GeneralMatrix)
>>>>>>> 8ccd4a93

    # def AppendGeneralMatrixRows(src: list<GeneralMatrix>) -> GeneralMatrix

    def `FilterSparseMatrixRows` as filter_sparse_matrix_rows(in: SparseMatrix, keep_rows: list<bool>)
        -> SparseMatrix
      """Outputs a sparse matrix containing only the rows r
         of ``in'' such that keep_rows[r] == true.

      Args:
          in(SparseMatrix): The sparse matrix to be filtered
          keep_rows(list<bool>): A list that determines which rows will be filtered

      Returns:
          The filtered sparse matrix
      
      Raises:
          Error if in.num_rows != list.length
      """

<<<<<<< HEAD
    def FilterMatrixRows(in: Matrix, keep_rows: list<bool>) -> Matrix
      """Outputs a matrix containing only the rows r
         of ``in'' such that keep_rows[r] == true.

      Args:
          in(Matrix): The matrix to be filtered
          keep_rows(list<bool>): A list that determines which rows will be filtered

      Returns:
          The filtered matrix
      
      Raises:
          Error if in.num_rows != list.length
      """
=======
    def `FilterMatrixRows` as filter_matrix_rows(in: Matrix, keep_rows: list<bool>) -> Matrix
>>>>>>> 8ccd4a93

    def `FilterCompressedMatrixRows` as filter_compressed_matrix_rows(in: CompressedMatrix, keep_rows: list<bool>)
        -> Matrix
      """Outputs a matrix containing only the rows r
         of ``in'' such that keep_rows[r] == true.

      Args:
          in(CompressedMatrix): The compressed matrix to be filtered
          keep_rows(list<bool>): A list that determines which rows will be filtered

      Returns:
          The filtered matrix
      
      Raises:
          Error if in.num_rows != list.length
      """

    def `FilterGeneralMatrixRows` as filter_general_matrix_rows(in: GeneralMatrix, keep_rows: list<bool>)
        -> GeneralMatrix
      """Outputs a general matrix containing only the rows r
         of ``in'' such that keep_rows[r] == true.

      Args:
          in(GeneralMatrix): The general matrix to be filtered
          keep_rows(list<bool>): A list that determines which rows will be filtered

      Returns:
          The filtered general matrix
      
      Raises:
          Error if in.num_rows != list.length
      """

<<<<<<< HEAD
    def ExtractRowRangeWithPadding(in: GeneralMatrix, row_offset: int,
                                   num_rows: int) -> GeneralMatrix
      """This function extracts a row-range of a GeneralMatrix and writes
         a GeneralMatrix containing the same type of underlying matrix.
         If the row-range is partly outside the row-range of 'in'
         (i.e. if row_offset < 0 or row_offset + num_rows > in.NumRows()) 
         then it will pad with copies of the first and last row as needed. 
         This is more efficient than un-compressing and re-compressing
         the underlying CompressedMatrix, and causes less accuracy loss
         due to re-compression (no loss in most cases).

      Args:
          in(GeneralMatrix): A general Matrix
          row_offset(int): The ``beginning'' index of the range. Indexing starts from 0
          num_rows(int): How many rows to include in the range

      Returns:
          A general matrix
      """
=======
    def `ExtractRowRangeWithPadding` as extract_row_range_with_padding(in: GeneralMatrix, row_offset: int,
                                   num_rows: int) -> GeneralMatrix
>>>>>>> 8ccd4a93
<|MERGE_RESOLUTION|>--- conflicted
+++ resolved
@@ -8,20 +8,15 @@
 from "matrix/sparse-matrix.h":
   namespace `kaldi`:
     class `SparseVector<float>` as SparseVector:
-<<<<<<< HEAD
       """Defines a class for sparse vectors."""
       
-      def Dim(self) -> int
-=======
       def `Dim` as dim(self) -> int:
->>>>>>> 8ccd4a93
         """Returns the size of the sparse vector."""
 
       def `Sum` as sum(self) -> float:
         """Returns the summation of the elements."""
 
-<<<<<<< HEAD
-      def CopyElementsToVec(self, vec: VectorBase)
+      def `CopyElementsToVec` as copy_elements_to_vec(self, vec: VectorBase)
         """Copy the elements of self to vec.
 
         Args:
@@ -31,16 +26,16 @@
             Error in case of dimension mismatch
         """
 
-#      FIXME(pavlos): This needs a wrapper
-#      def AddToVec(self, alpha: float, vec: VectorBase)
-#        """Performs vec=vec+alpha*self
-#        
-#        Args:
-#            alpha(float): A scaling constant
-#            vec(VectorBase): A vector
-#        """
-
-      def CopyFromSvec(self, other: SparseVector)
+      #FIXME(pavlos): This needs a C++ wrapper
+      def `AddToVec` as add_to_vec(self, alpha: float, vec: VectorBase)
+        """Performs vec=vec+alpha*self
+        
+        Args:
+            alpha(float): A scaling constant
+            vec(VectorBase): A vector
+        """
+
+      def `CopyFromSvec` as copy_from_svec(self, other: SparseVector)
         """Copy elements of other to self
 
         Args:
@@ -49,52 +44,33 @@
         Raises:
             Error in case of dimension mismatch
         """
-=======
-      def `CopyElementsToVec` as copy_elements_to_vec(self, vec: VectorBase)
-
-      def `AddToVec` as add_to_vec(self, alpha: float, vec: VectorBase)
-
-      def `CopyFromSvec` as copy_from_svec(self, other: SparseVector)
->>>>>>> 8ccd4a93
 
       @add__init__
       def `SparseVector` as new_from_other(self, other: SparseVector)
         """Initialization by copying the elements of other."""
 
-<<<<<<< HEAD
-      def Swap(self, other: SparseVector)
+      def `Swap` as swap(self, other: SparseVector)
         """Swaps the contents of self and other. Shallow swap.
 
         Args:
             other(VectorBase): The vector whose elements we want to swap with self.
         """
 
-      def Max(self) -> (value: float, index: int)
+      def `Max` as max(self) -> (value: float, index: int)
         """Returns a tuple holding the maximum value(float) of the vector and its index(int)."""
 
-      def NumElements(self) -> int
+      def `NumElements` as num_elements(self) -> int
         """Returns the number of nonzero elements."""
 
-      def GetElement(self, i: int) -> tuple<int, float>
+      def `GetElement` as get_elements(self, i: int) -> tuple<int, float>
         """Get an indexed element.
 
         Returns:
             A tuple holding the index and a float
         """
 
-      def SetRandn(self, zero_prob: float)
+      def `SetRandn` as set_randn(self, zero_prob: float)
         """Sets elements to zero with probability zero_prob, else normally distributed."""
-=======
-      def `Swap` as swap(self, other: SparseVector)
-
-      def `Max` as max(self) -> (value: float, index: int)
-
-      def `NumElements` as num_elements(self) -> int
-
-      def `GetElement` as get_elements(self, i: int) -> tuple<int, float>
-
-      def `SetRandn` as set_randn(self, zero_prob: float)
->>>>>>> 8ccd4a93
 
       @add__init__
       def `SparseVector` as new_from_dim(self, dim: int)
@@ -107,7 +83,6 @@
       @add__init__
       def `SparseVector` as new_from_pairs(self, dim: int,
                                            pairs: list<tuple<int, float>>)
-<<<<<<< HEAD
         """Initialization using a list of tuples(pairs).
 
         Args:
@@ -115,8 +90,8 @@
             pairs(list<tuple<int,float>>): A list of tuples. Each tuple holds an index 
                                            in the vector and its corresponding value
         """
- 
-      def Resize(self, dim: int, resize_type: MatrixResizeType = default)
+
+      def `Resize` as resize(self, dim: int, resize_type: MatrixResizeType = default)
         """Set vector size to length (length can be zero).
           The default resize type is kSetZero, in which case the new data will
           be zero. If the resize type is kUndefined, the new data will be undefined.
@@ -128,7 +103,7 @@
            resize_type(MatrixResizeType): Determines the initial values of the vector.
        """     
 
-      def Write(self, os: ostream, binary: bool)
+      def `Write` as write(self, os: ostream, binary: bool)
         """Writes to C++ stream.
 
         Args:
@@ -136,7 +111,7 @@
             binary(bool): If the stream is binary.
         """
 
-      def Read(self, is: istream, binary: bool)
+      def Read as read(self, is: istream, binary: bool)
         """Reads from C++ stream.
 
         Args:
@@ -144,90 +119,67 @@
             binary(bool): If the stream is binary.
         """
 
-      def Scale(self, alpha: float)
+      def `Scale` as scale(self, alpha: float)
         """Scale the elements of the vector by alpha"""
 
-#    FIXME(pavlos): This needs a C++ wrapper
-#    def VecSvec(vec: VectorBase, svec: SparseVector) -> float
+    def `VecSvec` as vec_svec(vec: VectorBase, svec: SparseVector) -> float
+        """Returns the inner product of vec and svec."""
 
     class `SparseMatrix<float>` as SparseMatrix:
       """This class defines a Sparse Matrix."""
 
-      def NumRows(self) -> int
+      def `NumRows` as num_rows(self) -> int
         """Returns the number of rows."""
 
-      def NumCols(self) -> int
+      def `NumCols` as num_cols(self) -> int
         """Returns the number of columnds."""
 
-      def NumElements(self) -> int
+      def `NumElements` as num_elements(self) -> int
         """Returns the number of nonzero elements."""
 
-      def Sum(self) -> float
+      def `Sum` as sum(self) -> float
         """Returns the sum of the elememts."""
 
-      def FrobeniusNorm(self) -> float
+      def `FrobeniusNorm` as frobenius_norm(self) -> float
         """Computes and returns the Frobenius norm."""
 
-#      FIXME(pavlos): These need C++ wrapper
-#      def CopyToMat(self, other: MatrixBase, t: MatrixTransposeType = default)
+#      FIXME_U(pavlos): This need C++ wrapper
+#      def `CopyToMat` as copy_to_mat(self, other: MatrixBase, t: MatrixTransposeType = default)
+
+#     FIXME(pavlos): This need C++ wrapper        
+      def `CopyElementsToVec` as copy_elements_to_vec(self, other: VectorBase)
+
+        """Copies the nonzero elements of the matrix to the vector other.
+        
+        Args:
+            other(VectorBase): A vector to store the nonzero elements of self
+
+        Raises:
+            Error if the size of other is different than the number of nonzero
+            elements of self
+        """
+
+      def `CopyFromSmat` as copy_from_smat(self, other: SparseMatrix)
+        """Copy data from another sparse matrix. Will resize if necessary.
+
+        Args:
+            other(SparseMatrix): The matrix to copy from. 
+        """
+
+#      FIXME_U(pavlos): These need C++ wrapper
+#      def `AddToMat` as add_to_mat(self, alpha: float, other: MatrixBase,
+#                                   t: MatrixTransposeType = default)
+#        """Performs other = other+alpha*self if t==kNoTrans
+#        or other^T = other^T+alpha*self if t==kTrans
+# 
+#        Args:
+#            alpha(float): A constant
+#            other(MatrixBase): A matrix
+#            t(MatrixTransposeType
 #        
-#      def CopyElementsToVec(self, other: VectorBase)
-
-      def CopyFromSmat(self, other: SparseMatrix)
-        """Copy data from another matrix of the same size
- 
-        Args:
-            other(SparseMatrix): The matrix to copy from.
- 
-        Raises:
-            Error in case of dimension mismatch
-        """
-
-#      FIXME(pavlos): These need C++ wrapper
-      def AddToMat(self, alpha: float, other: MatrixBase,
-=======
-
-      def `Resize` as resize(self, dim: int, resize_type: MatrixResizeType = default)
-
-      def `Write` as write(self, os: ostream, binary: bool)
-
-      def `Read` as read(self, is: istream, binary: bool)
-
-      def `Scale` as scale(self, alpha: float)
-
-    def `VecSvec` as vec_svec(vec: VectorBase, svec: SparseVector) -> float
-
-    class `SparseMatrix<float>` as SparseMatrix:
-      def `NumRows` as num_rows(self) -> int
-
-      def `NumCols` as num_cols(self) -> int
-
-      def `NumElements` as num_elements(self) -> int
-
-      def `Sum` as sum(self) -> float
-
-      def `FrobeniusNorm` as frobenius_norm(self) -> float
-
-      def `CopyToMat` as copy_to_mat(self, other: MatrixBase, t: MatrixTransposeType = default)
-
-      def `CopyElementsToVec` as copy_elements_to_vec(self, other: VectorBase)
-
-      def `CopyFromSmat` as copy_from_smat(self, other: SparseMatrix)
-
-      def `AddToMat` as add_to_mat(self, alpha: float, other: MatrixBase,
->>>>>>> 8ccd4a93
-                   t: MatrixTransposeType = default)
-        """Performs other = other+alpha*self if t==kNoTrans
-        or other^T = other^T+alpha*self if t==kTrans
- 
-        Args:
-            alpha(float): A constant
-            other(MatrixBase): A matrix
-            t(MatrixTransposeType
-        
-        Raises:
-            Error in case of dimension mismatch
-        """ 
+#        Raises:
+#            Error in case of dimension mismatch
+#        """ 
 
       @add__init__
       def `SparseMatrix` as new_from_other(self, other: SparseMatrix)
@@ -237,12 +189,8 @@
             other(SparseMatrix): A sparse matrix
         """
 
-<<<<<<< HEAD
-      def Swap(self, other: SparseMatrix)
+      def `Swap` as swap(self, other: SparseMatrix)
         """Swaps the contents of self and other. Shallow swap."""
-=======
-      def `Swap` as swap(self, other: SparseMatrix)
->>>>>>> 8ccd4a93
 
       @add__init__
       def `SparseMatrix` as new_from_pairs(
@@ -257,14 +205,13 @@
                                                  the number of rows
        """
 
-<<<<<<< HEAD
-      def SetRandn(self, zero_prob: float)
+      def `SetRandn` as set_randn(self, zero_prob: float)
         """Sets up to a pseudo-randomly initialized matrix,
            with each element zero with probability zero_prob
            and else normally distributed.
         """
 
-      def Write(self, os: ostream, binary: bool)
+      def `Write` as write(self, os: ostream, binary: bool)
         """Writes to C++ stream.
 
         Args:
@@ -272,7 +219,7 @@
             binary(bool): If the stream is binary.
         """
 
-      def Read(self, is: istream, binary: bool)
+      def `Read` as read(self, is: istream, binary: bool)
         """Reads from C++ stream.
 
         Args:
@@ -280,22 +227,11 @@
             binary(bool): If the stream is binary.
         """
 
-      def Row(self, r: int) -> SparseVector
+      def `Row` as row(self, r: int) -> SparseVector
         """Returns the row indexed by r as a sparse vector"""
 
-      def SetRow(self, r: int, vec: SparseVector)
+      def `SetRow` as set_row(self, r: int, vec: SparseVector)
         """Sets row r to "vec"; makes sure it has the correct dimension."""
-=======
-      def `SetRandn` as set_randn(self, zero_prob: float)
-
-      def `Write` as write(self, os: ostream, binary: bool)
-
-      def `Read` as read(self, is: istream, binary: bool)
-
-      def `Row` as row(self, r: int) -> SparseVector
-
-      def `SetRow` as set_row(self, r: int, vec: SparseVector)
->>>>>>> 8ccd4a93
 
       # def AppendSparseMatrixRows(self, inputs: list<SparseMatrix>)
 
@@ -323,23 +259,20 @@
             resize_type(MatrixResizeType): Determines the initial values of the vector.
         """
 
-<<<<<<< HEAD
-      def Scale(self, alpha: float)
+      def `Scale` as scale(self, alpha: float)
         """Scale the elements of the matrix by alpha."""
  
-    def TraceMatSmat(A: MatrixBase, B: SparseMatrix,
-=======
-      def `Scale` as scale(self, alpha: float)
-
     def `TraceMatSmat` as trace_mat_smat(A: MatrixBase, B: SparseMatrix,
->>>>>>> 8ccd4a93
                      trans: MatrixTransposeType = default) -> float
       """If trans==kNoTrans compute Trace(A*B). If trans==kTrans compute Trace(A^T*B)
       
       Args:
           A(MatrixBase): A matrix
           B(SparseMatrix): A sparse matrix
-          trans(MatrixTransposeType): Determines if we use A as is or its transpose.
+          trans(MatrixTransposeType): Determines if we use A as is or its transpose
+
+      Raises:
+          Error in case of dimensionality mismatch
       """
 
     enum GeneralMatrixType with:
@@ -348,19 +281,22 @@
       `kSparseMatrix` as SPARSE_MATRIX
 
     class GeneralMatrix:
-<<<<<<< HEAD
-      def Type(self) -> GeneralMatrixType
+      """Defines a class for general matrices. A general matrix can be either
+         full(kFullMatrix), compresssed(kCompressedMatrix), or sparse(kSparseMatrix).
+      """
+
+      def `Type` as type(self) -> GeneralMatrixType
         """Returns the type of the matrix: kSparseMatrix, kCompressedMatrix
            or kFullMatrix. If this matrix is empty, returns kFullMatrix.
         """
 
-      def Compress(self)
+      def `Compress` as compress(self)
         """Compresses the matrix to a sparse one."""
 
-      def Uncompress(self)
+      def `Uncompress` as uncompress(self)
         """Uncompresses the matrix to a one of class Matrix."""      
 
-      def Write(self, os: ostream, binary: bool)
+      def `Write` as write(self, os: ostream, binary: bool)
         """Writes to C++ stream.
 
         Args:
@@ -368,7 +304,7 @@
             binary(bool): If the stream is binary.
         """
 
-      def Read(self, is: istream, binary: bool)
+      def `Read` as read(self, is: istream, binary: bool)
         """Reads from C++ stream.
    
         Args:
@@ -377,7 +313,7 @@
             add(bool): True if you want to add the stream to self.
         """
 
-      def GetSparseMatrix(self) -> SparseMatrix
+      def `GetSparseMatrix` as get_sparse_matrix(self) -> SparseMatrix
         """Returns the contents as a SparseMatrix. 
      
         Raises:
@@ -385,7 +321,7 @@
             or NumRows() != 0
         """
 
-      def SwapSparseMatrix(self, smat: SparseMatrix)
+      def `SwapSparseMatrix` as swap_sparse_matrix(self, smat: SparseMatrix)
         """Swaps the contents of self and smat. 
      
         Raises: 
@@ -393,18 +329,17 @@
             or NumRows() != 0
         """
 
-      def GetCompressedMatrix(self) -> CompressedMatrix
+      def `GetCompressedMatrix` as get_compressed_matrix(self) -> CompressedMatrix
         """Returns the contents as a compressed matrix.
 
         Raises:
             Error if type returns something other than kCompressedMatrix,
             or NumRows() != 0
         """
-        
-      def SwapCompressedMatrix(self, cmat: CompressedMatrix)
+      def `SwapCompressedMatrix` as swap_compressed_matrix(self, cmat: CompressedMatrix)
         """Swaps the current compressed matrix with another(cmat)."""
 
-      def GetFullMatrix(self) -> Matrix
+      def `GetFullMatrix` as get_full_matrix(self) -> Matrix
         """Returns the contents as an instance of class Matrix.
 
            Raises: 
@@ -412,10 +347,10 @@
                or NumRows() != 0
         """
 
-      def GetMatrix(self) -> Matrix
+      def `GetMatrix` as get_matrix(self) -> Matrix
         """Outputs the contents as an instance of class Matrix."""
 
-      def SwapFullMatrix(self, cmat: Matrix)
+      def `SwapFullMatrix` as swap_full_matrix(self, cmat: Matrix)
         """Swap the contents of self with cmat.
           
         Raises:
@@ -423,15 +358,16 @@
             or if NumRows() != 0
         """
 
-#      FIXME(pavlos): These need C++ wrappers
-#      def CopyToMat(self, mat: MatrixBase,
+#      FIXME_U(pavlos): These need C++ wrappers
+#      def `CopyToMat` as copy_to_mat(self, mat: MatrixBase,
 #                    trans: MatrixTransposeType = default)
 #
-#      def `CopyToMat` as CopyToCuMat(self, cu_mat: CuMatrixBase,
+#      def `CopyToMat` as copy_to_cu_mat(self, cu_mat: CuMatrixBase,
 #                                     trans: MatrixTransposeType = default)
 #
-#      def AddToMat(self, alpha: float, mat: MatrixBase,
+#      def `AddToMat` as add_to_mat(self, alpha: float, mat: MatrixBase,
 #                   trans: MatrixTransposeType = default)
+#
 #        """Performs mat=mat+alpha*self if MatrixTransposeType==kNoTrans.
 #           Performs mat^T=mat^T+alpha*self if MatrixTransposeType==kNoTrans.
 #
@@ -445,60 +381,17 @@
 #            Error in case of dimension mismatch
 #        """
 #
-#      def `AddToMat` as AddToCuMat(self, alpha: float, cu_mat: CuMatrixBase,
+#      def `AddToMat` as add_to_cu_mat(self, alpha: float, cu_mat: CuMatrixBase,
 #                                   trans: MatrixTransposeType = default)
 
-      def Scale(self, alpha: float)
+      def `Scale` as scale(self, alpha: float)
         """Scale all elements of the matrix by alpha."""
 
-      def NumRows(self) -> int
+      def `NumRows` as num_rows(self) -> int
         """Return the number of rows."""
 
-      def NumCols(self) -> int
+      def `NumCols` as num_cols(self) -> int
         """Return the number of columns."""
-=======
-      def `Type` as type(self) -> GeneralMatrixType
-
-      def `Compress` as compress(self)
-
-      def `Uncompress` as uncompress(self)
-
-      def `Write` as write(self, os: ostream, binary: bool)
-
-      def `Read` as read(self, is: istream, binary: bool)
-
-      def `GetSparseMatrix` as get_sparse_matrix(self) -> SparseMatrix
-
-      def `SwapSparseMatrix` as swap_sparse_matrix(self, smat: SparseMatrix)
-
-      def `GetCompressedMatrix` as get_compressed_matrix(self) -> CompressedMatrix
-
-      def `SwapCompressedMatrix` as swap_compressed_matrix(self, cmat: CompressedMatrix)
-
-      def `GetFullMatrix` as get_full_matrix(self) -> Matrix
-
-      def `GetMatrix` as get_matrix(self) -> Matrix
-
-      def `SwapFullMatrix` as swap_full_matrix(self, cmat: Matrix)
-
-      def `CopyToMat` as copy_to_mat(self, mat: MatrixBase,
-                    trans: MatrixTransposeType = default)
-
-      def `CopyToMat` as copy_to_cu_mat(self, cu_mat: CuMatrixBase,
-                                     trans: MatrixTransposeType = default)
-
-      def `AddToMat` as add_to_mat(self, alpha: float, mat: MatrixBase,
-                   trans: MatrixTransposeType = default)
-
-      def `AddToMat` as add_to_cu_mat(self, alpha: float, cu_mat: CuMatrixBase,
-                                   trans: MatrixTransposeType = default)
-
-      def `Scale` as scale(self, alpha: float)
-
-      def `NumRows` as num_rows(self) -> int
-
-      def `NumCols` as num_cols(self) -> int
->>>>>>> 8ccd4a93
 
       @add__init__
       def `GeneralMatrix` as new_from_matrix(self, other: MatrixBase)
@@ -516,17 +409,11 @@
       def `GeneralMatrix` as new_from_other(self, other: GeneralMatrix)
         """Initialization of a General Matrix from matrix of class GeneralMatrix."""
 
-<<<<<<< HEAD
-      def Clear(self)
+      def `Clear` as clear(self)
         """Clear the contents of self."""
 
-      def Swap(self, other: GeneralMatrix)
+      def `Swap` as swap(self, other: GeneralMatrix)
         """Swaps the contents of self and other. Shallow swap."""
-=======
-      def `Clear` as clear(self)
-
-      def `Swap` as swap(self, other: GeneralMatrix)
->>>>>>> 8ccd4a93
 
     # def AppendGeneralMatrixRows(src: list<GeneralMatrix>) -> GeneralMatrix
 
@@ -546,8 +433,7 @@
           Error if in.num_rows != list.length
       """
 
-<<<<<<< HEAD
-    def FilterMatrixRows(in: Matrix, keep_rows: list<bool>) -> Matrix
+    def `FilterMatrixRows` as filter_matrix_rows(in: Matrix, keep_rows: list<bool>) -> Matrix
       """Outputs a matrix containing only the rows r
          of ``in'' such that keep_rows[r] == true.
 
@@ -561,9 +447,6 @@
       Raises:
           Error if in.num_rows != list.length
       """
-=======
-    def `FilterMatrixRows` as filter_matrix_rows(in: Matrix, keep_rows: list<bool>) -> Matrix
->>>>>>> 8ccd4a93
 
     def `FilterCompressedMatrixRows` as filter_compressed_matrix_rows(in: CompressedMatrix, keep_rows: list<bool>)
         -> Matrix
@@ -597,8 +480,7 @@
           Error if in.num_rows != list.length
       """
 
-<<<<<<< HEAD
-    def ExtractRowRangeWithPadding(in: GeneralMatrix, row_offset: int,
+    def `ExtractRowRangeWithPadding` as extract_row_range_with_padding(in: GeneralMatrix, row_offset: int,
                                    num_rows: int) -> GeneralMatrix
       """This function extracts a row-range of a GeneralMatrix and writes
          a GeneralMatrix containing the same type of underlying matrix.
@@ -616,8 +498,4 @@
 
       Returns:
           A general matrix
-      """
-=======
-    def `ExtractRowRangeWithPadding` as extract_row_range_with_padding(in: GeneralMatrix, row_offset: int,
-                                   num_rows: int) -> GeneralMatrix
->>>>>>> 8ccd4a93
+      """