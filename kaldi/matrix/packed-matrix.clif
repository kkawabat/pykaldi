--- conflicted
+++ resolved
@@ -7,20 +7,15 @@
 from "matrix/packed-matrix.h":
   namespace `kaldi`:
     class `PackedMatrix<float>` as PackedMatrix:
-<<<<<<< HEAD
 #     FIXME(pavlos): Why this class has both num_rows and num_cols?
       """Base class for triangular and symmetric matrices.
  
       Args:
-          num_rows(int): The number of rows
-          num_cols(int): The number of columns
+          _num_rows(int): The number of rows
+          _num_cols(int): The number of columns
       """
-      num_rows: int = property(`NumRows`)
-      num_cols: int = property(`NumCols`)
-=======
       _num_rows: int = property(`NumRows`)
       _num_cols: int = property(`NumCols`)
->>>>>>> 8ccd4a93
 
       @add__init__
       def `PackedMatrix` as new_with_size(
@@ -39,16 +34,12 @@
         """
 
       @add__init__
-<<<<<<< HEAD
-      def `PackedMatrix` as NewWithOther(self, orig: PackedMatrix)
+      def `PackedMatrix` as new_with_other(self, orig: PackedMatrix)
         """Initialize this PackedMatrix from another PackedMatrix.
 
         Args:
             orig(PackedMatrix): A matrix of class PackedMatrix
         """
-=======
-      def `PackedMatrix` as new_with_other(self, orig: PackedMatrix)
->>>>>>> 8ccd4a93
 
       def `SetZero` as set_zero(self):
         """Set all elements to zero."""
@@ -62,8 +53,7 @@
       def `Trace` as trace(self) -> float:
         """Return the trace of the matrix"""
 
-<<<<<<< HEAD
-      def Resize(self, num_rows:int, resize_type: MatrixResizeType = default)
+      def `Resize` as resize(self, num_rows:int, resize_type: MatrixResizeType = default)
         """Resizes a matrix. If the resize_type is kSetZero,
            the new data will be zero. If the resize type is kUndefined,
            the new data will be undefined. Finally if the resize type is kCopyData,
@@ -76,9 +66,6 @@
             resize_type(MatrixResizeType): Determines the initial values of the vector.
                                            Defualt is kSetZero
         """
-=======
-      def `Resize` as resize(self, num_rows:int, resize_type: MatrixResizeType = default)
->>>>>>> 8ccd4a93
 
       def `AddToDiag` as add_to_diag(self, r: float):
         """Add a constant r to the diagonal of the matrix.
@@ -94,16 +81,12 @@
             alpha(float): A scaling constant
         """
 
-<<<<<<< HEAD
-      def SetDiag(self, alpha: float)
+      def `SetDiag` as set_diag(self, alpha: float)
         """Set all the diagonal elements to alpha.
 
         Args:
             alpha(float): A constant
         """
-=======
-      def `SetDiag` as set_diag(self, alpha: float)
->>>>>>> 8ccd4a93
 
       def `CopyFromPacked` as copy_from_packed(self, orig: PackedMatrix):
         """Copy data from a packed matrix.
@@ -115,17 +98,13 @@
             Error in case of dimension mismatch
         """
 
-<<<<<<< HEAD
-      def CopyFromVec(self, orig: SubVector)
+      def `CopyFromVec` as copy_from_vec(self, orig: SubVector)
         """Interprets the vector as having the same layout as the packed matrix.
            Must have the same dimension, i.e. orig.size==(seld.num_rows*self.num_cols+1)/2;
           
         Args:
             orig(SubVector): A vector of class SubVector
         """
-=======
-      def `CopyFromVec` as copy_from_vec(self, orig: SubVector)
->>>>>>> 8ccd4a93
 
       def `NumRows` as __len__(self) -> int:
         """Return the number of rows."""
@@ -153,18 +132,6 @@
             Error if r > num_rows or c > num_cols
         """
 
-<<<<<<< HEAD
-      def Max(self) -> float
-        """Return the maximum elememnt of the matrix."""
-
-      def Min(self) -> float
-        """Return the minimum  elememnt of the matrix."""
-
-      def Scale(self, c:float)
-        """Scales the elements of the matrix."""
- 
-      def Read(self, is: istream, binary: bool, add: bool = default)
-=======
       def `Max` as max(self) -> float:
         """Return the maximum elememnt of the matrix"""
 
@@ -172,9 +139,9 @@
         """Return the minimum  elememnt of the matrix"""
 
       def `Scale` as scale(self, c:float)
+        """Scales the elements of the matrix."""
 
       def `Read` as read(self, is: istream, binary: bool, add: bool = default):
->>>>>>> 8ccd4a93
         """Reads from C++ stream.
 
         Args:
