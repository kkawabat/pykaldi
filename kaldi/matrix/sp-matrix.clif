from "matrix/matrix-common-clifwrap.h" import *
from "matrix/kaldi-vector-clifwrap.h" import *
from "matrix/kaldi-matrix-clifwrap.h" import *
from "matrix/packed-matrix-clifwrap.h" import *
from "matrix/matrix-ext.h" import *

from "matrix/sp-matrix.h":
  namespace `kaldi`:
    class `SpMatrix<float>` as SpMatrix(PackedMatrix):
      """Base class for and symmetric matrices."""

      @add__init__
      def `SpMatrix` as new(self, r: int,
                            resize_type: MatrixResizeType = default)
        """Class initialization through size. Only the number or rows is important
           since this is a class for square matrices (triangular or symmetric)
           If the resize_type is kSetZero, the new data will be zero. If the resize type is kUndefined,
           the new data will be undefined. Finally if the resize type is kCopyData,
           the new data will be the same as the old data in any shared positions,
           and zero elsewhere. stride_type defines how data will be read from memory,
           we advise to let it in its default value.

        Args:
            r(int): The number of rows
            resize_type(MatrixResizeType): Default is kSetZero.
        """

      @add__init__
<<<<<<< HEAD
      def `SpMatrix` as NewWithOther(self, orig:SpMatrix)
        """Initialize this SpMatrix from another SpMatrix.

        Args:
            orig(PackedMatrix): A matrix of class PackedMatrix
        """
=======
      def `SpMatrix` as new_with_other(self, orig:SpMatrix)
>>>>>>> 8ccd4a93

      @add__init__
      def `SpMatrix` as new_with_matrix(self, orig: MatrixBase,
                                      copy_type: SpCopyType = default)
        """Initialize this SpMatrix from another Matrix. If the SpCopyType is kTakeMeanAndCheck
           does an extra check for symmetry in orig and copies the elements of orig
           in self. If the SpCopyType is kTakeMean, we just copy the elements of orig in self.
           If the SpCopyType is kTakeLower or kTakeUpper we copy the elements or orig in self.
           The differences among kTakeMean, kTakeLower, and kTakeUpper is the way the elements
           are copied.

        Args:
            orig(MatrixBase): A matrix of class MatrixBase
            copy_type(SpCopyType): Determines how data will be copied

        Raises:
            Error if orig is not symmetric.
        """

<<<<<<< HEAD
      def Swap(self, other: SpMatrix)
        """Swaps the contents of self and other, where other is a
           a Packed Matrix. Shallow swap."""

      def Resize(self, nRows: int, resize_type:MatrixResizeType = default)
        """Resizes a matrix. If the resize_type is kSetZero,
           the new data will be zero. If the resize type is kUndefined,
           the new data will be undefined. Finally if the resize type is kCopyData,
           the new data will be the same as the old data in any shared positions,
           and zero elsewhere. stride_type defines how data will be read from memory,
           we advise to let it in its default value.

        Args:
            num_rows(int): The new number of rows
            resize_type(MatrixResizeType): Determines the initial values of the vector.
                                           Defualt is kSetZero
        """

      def CopyFromSp(self, other:SpMatrix)
        """Copy data from another symmetric matrix.

        Args:
            other(SpMatrix): The packed matrix whose data we will copy

        Raises:
            Error in case of dimension mismatch
        """

      def CopyFromMat(self, orig:MatrixBase, copy_type:SpCopyType = default)
        """Copy the elements of Matrix orig to self. If the SpCopyType is kTakeMeanAndCheck
           does an extra check for symmetry in orig and copies the elements of orig
           in self. If the SpCopyType is kTakeMean, we just copy the elements of orig in self.
           If the SpCopyType is kTakeLower or kTakeUpper we copy the elements or orig in self.
           The differences among kTakeMean, kTakeLower, and kTakeUpper is the way the elements
           are copied.

        Args:
            orig(MatrixBase): A matrix of class MatrixBase
            copy_type(SpCopyType): Determines how data will be written 

        Raises:
            Error if orig is not symmetric.
        """
=======
      def `Swap` as swap(self, other: SpMatrix)

      def `Resize` as resize(self, nRows: int, resize_type:MatrixResizeType = default)

      def `CopyFromSp` as copy_from_sp(self, other:SpMatrix)

      def `CopyFromMat` as copy_from_mat(self, orig:MatrixBase, copy_type:SpCopyType = default)
>>>>>>> 8ccd4a93

      def `operator()` as get(self, r: int, c: int) -> float:
        """Indexing operator.

        Args:
            r(int): The row. Indexing starts from 0
            c(int): The column. Indexing starts from 0

        Returns:
            The value of the indexed element
        """

      def `Invert` as invert(self):
        """Invert the matrix."""

<<<<<<< HEAD
      def InvertDouble(self)
        """Invert the matrix. Use ``double'' precision on the inverted matrix."""
=======
      def `InvertDouble` as invert_double(self)
>>>>>>> 8ccd4a93

      def `Cond` as cond(self) -> float:
        """Returns the condition number of the SVD computation."""

<<<<<<< HEAD
      def ApplyPow(self, exponent: float)
        """Applies power to all elements of matrix.

        Args:
            expoenent(float): The power.
        """

#      FIXME(pavlos): This needs C++ wrapper
#      def SymPosSemiDefEig(self, s: VectorBase, P:MatrixBase,
#                           tolerance:float = default)
#
#      def Eig(self, s: VectorBase, P: MatrixBase = default)
#
#      def TopEigs(self, s: VectorBase, P: MatrixBase,
#                  lanczos_dim: int = default)

      def Log(self)
        """Takes log of the matrix, though eigenvalue decomposition then takes
           log of eigenvalues and reconstructs.

        Raises:
           Error if matrix is not positive definite.
        """

      def Exp(self)
        """Does exp(self)"""

      def MaxAbsEig(self) -> float
        """Returns the maximum of the absolute values of any of the eigenvalues."""
=======
      def `ApplyPow` as apply_pow(self, exponent: float)

      def `SymPosSemiDefEig` as sym_pos_semi_def_eig(self, s: VectorBase, P:MatrixBase,
                           tolerance:float = default)

      def `Eig` as eig(self, s: VectorBase, P: MatrixBase = default)

      def `TopEigs` as top_eigs(self, s: VectorBase, P: MatrixBase,
                  lanczos_dim: int = default)

      def `Log` as log(self)

      def `Exp` as exp(self)

      def `MaxAbsEig` as max_abs_eig(self) -> float
>>>>>>> 8ccd4a93

      # TODO: Implement in Python
      # def PrintEigs(self, name:str)

<<<<<<< HEAD
      def IsPosDef(self) -> bool
        """Returns True if the matrix is positive definite."""  

      def AddSp(self, alpha:float, Ma:SpMatrix)
        """Performs the operation self = self+alpha*Ma.

        Args:
            alpha(float): A scaling constant
            Ma(SpMatrix): A symmetrix Matrix
        """

      def LogPosDefDet(self) -> float
        """Computes the log determinant.
        
        Returns:
            The log determinant
      
        Raises:
            Error if matrix is not positive definite
        """   
=======
      def `IsPosDef` as isposdef(self) -> bool

      def `AddSp` as add_sp(self, alpha:float, Ma:SpMatrix)

      def `LogPosDefDet` as log_pos_def_det(self) -> float
>>>>>>> 8ccd4a93

      # TODO: Implement C++ wrapper
      # def LogDet(self) -> (logdet: float, det_sign: float)

<<<<<<< HEAD
      def AddVec2(self, alpha: float, v: VectorBase)
        """Performs the operation self = self + alpha*(v*v^T)

        Args:
            alpha(float): A scaling constant
            v(VectorBase): A vector
        
        Raises:
            Error in case of dimension mismatch
        """

      def AddVecVec(self, alpha: float, v: VectorBase, w:VectorBase)
        """Performs the operation self = self + alpha*(v*w^T+w*v^T)

        Args:
            alpha(float): A scaling constant
            v(VectorBase): A vector
            w(VectorBase): A vector

        Raises:
            Error in case of dimension mismatch 
        """

      def AddVec2Sp(self, alpha: float, v: VectorBase, S:SpMatrix, beta: float)
        """Perform self = beta*self + alpha*diag(v)*S*diag(v)

        Args:
            alpha(float): A scaling constant
            v(VectorBase): A vector
            S(SpMatrix): A symmetric matrix
            beta(float): A scaling constant

        Raises:
            Error in case of dimension mismatch 
        """

      def AddDiagVec(self, alpha: float, v:VectorBase)
        """Performs self = self+diag(v)

        Args:
            alpha(float): A scaling constant
            v(VectorBase): A vector

        Raises:
            Error in case of dimension mismatch 
        """
=======
      def `AddVec2` as add_vec2(self, alpha: float, v: VectorBase)

      def `AddVecVec` as add_vec_vec(self, alpha: float, v: VectorBase, w:VectorBase)

      def `AddVec2Sp` as add_vec_2_sp(self, alpha: float, v: VectorBase, S:SpMatrix, beta: float)

      def `AddDiagVec` as add_diag_vec(self, alpha: float, v:VectorBase)
>>>>>>> 8ccd4a93

      def `AddMat2` as add_mat2(self, alpha: float, M: MatrixBase,
                  transM: MatrixTransposeType, beta: float)
<<<<<<< HEAD
        """If transM == kNoTrans performs self = beta*self+alpha*M*M^T.
           If transM == kTrans self = beta*self+alpha*M^T*M 
  
        Args:
            alpha(float): A constant
            M(MatrixBase): A matrix
            transM(MatrixTransposeType): Determines if M will be transposed
            beta(float): A constant
  
        Raises:
            Error in case of dimension mismatch  
        """
             
      def AddMat2Sp(self, alpha: float, M: MatrixBase,
                    transM: MatrixTransposeType, A:SpMatrix,
                    beta: float = default)

        """If transM == kNoTrans perform self = beta*self+alpha*M*A*M^T.
           If transM == kTrans perform self = beta*self+alpha*M^T*A*M.
  
        Args:
            alpha(float): A constant
            M(MatrixBase): A matrix
            transM(MatrixTransposeType): Determines if M will be transposed
            A(SpMatrix): A symmetric matrix
            beta(float): A constant
  
        Raises:
            Error in case of dimension mismatch  
        """

      def AddSmat2Sp(self, alpha: float, M:MatrixBase,
=======

      def `AddMat2Sp` as add_mat_2_sp(self, alpha: float, M: MatrixBase,
                    transM: MatrixTransposeType, A:SpMatrix,
                    beta: float = default)

      def `AddSmat2Sp` as add_smat_2_sp(self, alpha: float, M:MatrixBase,
>>>>>>> 8ccd4a93
                     transM:MatrixTransposeType, A:SpMatrix,
                     beta: float = default)
        """Same as AddMat2Sp, optimized for sparse M."""

      # FIXME in sp-matrix-ext.h
      # def AddTp2Sp(self, alpha:float, T:TpMatrix,
      #              transM: MatrixTransposeType, A:SpMatrix,
      #              beta: float = default)
      # def AddTp2(self, alpha: float, T:TpMatrix,
      #            transM: MatrixTransposeType, beta:float = default)

      def `AddMat2Vec` as add_mat_2_vec(self, alpha:float, M:MatrixBase,
                     transM:MatrixTransposeType, v:VectorBase,
                     beta: float = default)
        """If transM == kNoTrans perform self = beta*self+alpha*M*diag(v)*M^T.
           If transM == kTrans perform self = beta*self+alpha*M^T*diag(v)*M.
  
        Args:
            alpha(float): A constant
            M(MatrixBase): A matrix
            transM(MatrixTransposeType): Determines if M will be transposed
            v(VectorBase): A vector
            beta(float): A constant
  
        Raises:
            Error in case of dimension mismatch
        """

      def `ApplyFloor` as apply_floor_matrix(self, floor:SpMatrix,
                                           alpha: float = default,
                                           verbose: bool = default) -> int
        """Floors this symmetric matrix to the matrix alpha*floor,
           where the matrix floor is positive definite.
           It is floored in the sense that after flooring it must be that
           x^T*self*x >= x^T*(alpha*floor)*x. 
           floor must be positive definite.

        Args:
            floor(SpMatrix): A positive definite matrix
            alpha(float): a contant
            verbose(bool): Default is False. If true, extra messages
                           can be printed 

        Returns:
            the number of elements that were floored.
 
        Raises:
            Error if floor is not positive definite.
        """

<<<<<<< HEAD
      def ApplyFloor(self, floor:float) -> int
        """Applies floor to all elements. If self(i,j)<floor then self(i,j)=floor.
 
        Args:
            floor(float): The floor value to check against
 
        Returns:
            The number of elements affected by the flooring operation
        """

      def IsDiagonal(self, cutoff:float = default) -> bool
        """Checks if the matrix is diagonal. The nondiagonal elements
           must be less or equal to cutoff value.

        Args:
            cutoff(float): A cutoff value. Default is 1.0e-05

        Returns:
            True if sum(digonal_elements)*cutoff > sum(nondiagonal_elements),
            otherwise false
        """

      def IsUnit(self, cutoff:float = default) -> bool
        """Checks if the matrix is identity-like. It does not have to be square.
           The nondiagonal elements must be less or equal to cutoff value,
           while the diagonal ones must be one.

        Args:
            cutoff(float): A cutoff value. Default is 1.0e-05

        Returns:
            True if the diagonal elements are 1 and sum(nondiagonal_elements)<=cutoff
        """

      def IsZero(self, cutoff:float = default) -> bool
        """Checks if all elements are 0 (where 0 is the cutoff value).

        Args:
            cutoff(float): A cutoff value. Default is 1.0e-05

        Returns:
            True if it is a zero matrix
        """

      def IsTridiagonal(self, cutoff:float = default) -> bool
        """Returns true if the matrix is tridiagonal(based on the
           cutoff value)."""

      def FrobeniusNorm(self) -> float
        """Returns the Frobenius norm of the matrix."""

      def ApproxEqual(self, other:SpMatrix, tol:float = default) -> bool
        """Checks if self is equal with other by calculating the Frobenius
           norm of their difference.

        Args:
            other(SpMatrix): The matrix to check against
            tol(float): the tolerance

        Returns:
            True if ||(self-other)||_F <= tol * ||self||_F
        """
=======
      def `ApplyFloor` as apply_floor(self, floor:float) -> int

      def `IsDiagonal` as isdiagonal(self, cutoff:float = default) -> bool

      def `IsUnit` as isunit(self, cutoff:float = default) -> bool

      def `IsZero` as iszero(self, cutoff:float = default) -> bool

      def `IsTridiagonal` as istriagonal(self, cutoff:float = default) -> bool

      def `FrobeniusNorm` as frobenius_norm(self) -> float

      def `ApproxEqual` as approx_equal(self, other:SpMatrix, tol:float = default) -> bool
>>>>>>> 8ccd4a93

      def `LimitCond` as limit_cond(self, maxCond: float = default,
                    invert:bool = default) -> int
        """Performs self = P*diag(floor(s))*P^T, where s is the eigenvalues
           and P is the eigenvectors. 

        Args:
            MaxCond(float): Determines the flooring threshold (i.e. floor=max_eigen/MaxCond)
      
        Raises:
            Error if matrix is not positive definite
        """

      def `LimitCondDouble` as limit_cond_double(self, maxCond: float = default,
                          invert: bool = default) -> int
        """Same as LimitCond but the resulting operation has ``double'' precision."""

<<<<<<< HEAD
      def Trace(self) -> float
        """Returns the trace of the matrix."""

      def Tridiagonalize(self, Q:MatrixBase)
        """Tridiagonalize the matrix with an orthogonal transformation.
           Performs  self = Q*self*Q^T for an orthogonal Q.

        Args:
            Q(MatrixBase): A matrix that must be orthogonal.                 
        """

      def Qr(self, Q:MatrixBase)
        """The symmetric QR algorithm. This is the symmetric QR algorithm,
           from Golub and Van Loan 3rd ed., Algorithm 8.3.3.

        Args:
            Q(MatrixBase): A matrix
        """
=======
      def `Trace` as trace(self) -> float

      def `Tridiagonalize` as triagonalize(self, Q:MatrixBase)

      def `Qr` as qr(self, Q:MatrixBase)
>>>>>>> 8ccd4a93


    class `SpMatrix<double>` as DoubleSpMatrix(PackedMatrix):
      """Base class for and symmetric matrices, if you have built Kaldi
         with Double Precision."""

      @add__init__
      def `SpMatrix` as New(self, r: int,
                            resize_type: MatrixResizeType = default)
        """Class initialization through size. Only the number or rows is important
           since this is a class for square matrices (triangular or symmetric)
           If the resize_type is kSetZero, the new data will be zero. If the resize type is kUndefined,
           the new data will be undefined. Finally if the resize type is kCopyData,
           the new data will be the same as the old data in any shared positions,
           and zero elsewhere. stride_type defines how data will be read from memory,
           we advise to let it in its default value.

        Args:
            r(int): The number of rows
            resize_type(MatrixResizeType): Default is kSetZero.
        """

      @add__init__
<<<<<<< HEAD
      def `SpMatrix` as NewWithOtherSp(self, orig:DoubleSpMatrix)
        """Initialize this SpMatrix from another SpMatrix.

        Args:
            orig(PackedMatrix): A matrix of class PackedMatrix
        """
=======
      def `SpMatrix` as new_with_other_sp(self, orig:DoubleSpMatrix)
>>>>>>> 8ccd4a93

      @add__init__
      def `SpMatrix` as new_with_matrix(self, orig: DoubleMatrixBase,
                                      copy_type: SpCopyType = default)
        """Initialize this SpMatrix from another Matrix. If the SpCopyType is kTakeMeanAndCheck
           does an extra check for symmetry in orig and copies the elements of orig
           in self. If the SpCopyType is kTakeMean, we just copy the elements of orig in self.
           If the SpCopyType is kTakeLower or kTakeUpper we copy the elements or orig in self.
           The differences among kTakeMean, kTakeLower, and kTakeUpper is the way the elements
           are copied.

        Args:
            orig(MatrixBase): A matrix of class MatrixBase
            copy_type(SpCopyType): Determines how data will be copied

        Raises:
            Error if orig is not symmetric.
        """

<<<<<<< HEAD
      def `Swap` as SwapWithOther(self, other: DoubleSpMatrix)
        """Swaps the contents of self and other, where other is a
           a Packed Matrix. Shallow swap."""

      def Resize(self, nRows: int, resize_type: MatrixResizeType = default)
        """Resizes a matrix. If the resize_type is kSetZero,
           the new data will be zero. If the resize type is kUndefined,
           the new data will be undefined. Finally if the resize type is kCopyData,
           the new data will be the same as the old data in any shared positions,
           and zero elsewhere. stride_type defines how data will be read from memory,
           we advise to let it in its default value.

        Args:
            num_rows(int): The new number of rows
            resize_type(MatrixResizeType): Determines the initial values of the vector.
                                           Defualt is kSetZero
        """

      def CopyFromSp(self, other: DoubleSpMatrix)
        """Copy data from another symmetric matrix.

        Args:
            other(SpMatrix): The packed matrix whose data we will copy

        Raises:
            Error in case of dimension mismatch
        """
=======
      def `Swap` as swap_with_other(self, other: DoubleSpMatrix)

      def `Resize` as resize(self, nRows: int, resize_type: MatrixResizeType = default)

      def `CopyFromSp` as copy_from_sp(self, other: DoubleSpMatrix)
>>>>>>> 8ccd4a93

      def `CopyFromMat` as copy_from_mat(self, orig: DoubleMatrixBase,
                      copy_type: SpCopyType = default)
        """Copy the elements of Matrix orig to self. If the SpCopyType is kTakeMeanAndCheck
           does an extra check for symmetry in orig and copies the elements of orig
           in self. If the SpCopyType is kTakeMean, we just copy the elements of orig in self.
           If the SpCopyType is kTakeLower or kTakeUpper we copy the elements or orig in self.
           The differences among kTakeMean, kTakeLower, and kTakeUpper is the way the elements
           are copied.

        Args:
            orig(MatrixBase): A matrix of class MatrixBase
            copy_type(SpCopyType): Determines how data will be written

        Raises:
            Error if orig is not symmetric.
        """

<<<<<<< HEAD
      def `operator()` as Get(self, r: int, c: int) -> float
        """Indexing operator.

        Args:
            r(int): The row. Indexing starts from 0
            c(int): The column. Indexing starts from 0

        Returns:
            The value of the indexed element
        """

      def Invert(self)
        """Invert the matrix."""

      def InvertDouble(self)
        """Invert the matrix. Use ``double'' precision on the inverted matrix."""

      def Cond(self) -> float
        """Returns the condition number of the SVD computation."""

      def ApplyPow(self, exponent: float)
        """Applies power to all elements of matrix.

        Args:
            expoenent(float): The power.
        """

#      FIXME(pavlos): This needs C++ wrapper
#      def SymPosSemiDefEig(self, s: DoubleVectorBase, P:DoubleMatrixBase,
#                           tolerance:float = default)
#
#      def Eig(self, s: DoubleVectorBase, P: DoubleMatrixBase = default)
#
#      def TopEigs(self, s: DoubleVectorBase, P: DoubleMatrixBase,
#                  lanczos_dim: int = default)

      def Log(self)
        """Takes log of the matrix, though eigenvalue decomposition then takes
           log of eigenvalues and reconstructs.

        Raises:
           Error if matrix is not positive definite.
        """

      def Exp(self)
        """Does exp(self)"""

      def MaxAbsEig(self) -> float
        """Returns the maximum of the absolute values of any of the eigenvalues."""
=======
      def `operator()` as get(self, r: int, c: int) -> float

      def `Invert` as invert(self)

      def `InvertDouble` as invert_double(self)

      def `Cond` as cond(self) -> float

      def `ApplyPow` as apply_pow(self, exponent: float)

      def `SymPosSemiDefEig` as sym_pos_semi_def_eig(self, s: DoubleVectorBase, P:DoubleMatrixBase,
                           tolerance:float = default)

      def `Eig` as eig(self, s: DoubleVectorBase, P: DoubleMatrixBase = default)

      def `TopEigs` as top_eigs(self, s: DoubleVectorBase, P: DoubleMatrixBase,
                  lanczos_dim: int = default)

      def `Log` as log(self)

      def `Exp` as exp(self)

      def `MaxAbsEig` as max_abs_eig(self) -> float
>>>>>>> 8ccd4a93

      # TODO: Implement in Python
      # def PrintEigs(self, name:str)

<<<<<<< HEAD
      def IsPosDef(self) -> bool
        """Returns True if the matrix is positive definite."""

      def AddSp(self, alpha:float, Ma:DoubleSpMatrix)
        """Performs the operation self = self+alpha*Ma.

        Args:
            alpha(float): A scaling constant
            Ma(SpMatrix): A symmetrix Matrix
        """

      def LogPosDefDet(self) -> float
        """Computes the log determinant.

        Returns:
            The log determinant

        Raises:
            Error if matrix is not positive definite
        """
=======
      def `IsPosDef` as isposdef(self) -> bool

      def `AddSp` as add_sp(self, alpha:float, Ma:DoubleSpMatrix)

      def `LogPosDefDet` as log_pos_def_det(self) -> float
>>>>>>> 8ccd4a93

      # TODO: Implement C++ wrapper
      # def LogDet(self) -> (logdet: float, det_sign: float)

<<<<<<< HEAD
      def AddVec2(self, alpha: float, v: DoubleVectorBase)
        """Performs the operation self = self + alpha*(v*v^T)

        Args:
            alpha(float): A scaling constant
            v(VectorBase): A vector

        Raises:
            Error in case of dimension mismatch
        """
=======
      def `AddVec2` as add_vec2(self, alpha: float, v: DoubleVectorBase)
>>>>>>> 8ccd4a93

      def `AddVecVec` as add_vec_vec(self, alpha: float, v: DoubleVectorBase,
                    w:DoubleVectorBase)
        """Performs the operation self = self + alpha*(v*w^T+w*v^T)

        Args:
            alpha(float): A scaling constant
            v(VectorBase): A vector
            w(VectorBase): A vector

        Raises:
            Error in case of dimension mismatch
        """

      def `AddVec2Sp` as add_vec_2_sp(self, alpha: float, v: DoubleVectorBase,
                    S:DoubleSpMatrix, beta: float)
        """Perform self = beta*self + alpha*diag(v)*S*diag(v)

        Args:
            alpha(float): A scaling constant
            v(VectorBase): A vector
            S(SpMatrix): A symmetric matrix
            beta(float): A scaling constant

        Raises:
            Error in case of dimension mismatch
        """

<<<<<<< HEAD
      def AddDiagVec(self, alpha: float, v:DoubleVectorBase)
        """Performs self = self+diag(v)

        Args:
            alpha(float): A scaling constant
            v(VectorBase): A vector

        Raises:
            Error in case of dimension mismatch
        """
=======
      def `AddDiagVec` as add_diag_vec(self, alpha: float, v:DoubleVectorBase)
>>>>>>> 8ccd4a93

      def `AddMat2` as add_mat2(self, alpha: float, M: DoubleMatrixBase,
                  transM: MatrixTransposeType, beta: float)
        """If transM == kNoTrans performs self = beta*self+alpha*M*M^T.
           If transM == kTrans self = beta*self+alpha*M^T*M

        Args:
            alpha(float): A constant
            M(MatrixBase): A matrix
            transM(MatrixTransposeType): Determines if M will be transposed
            beta(float): A constant

        Raises:
            Error in case of dimension mismatch
        """

      def `AddMat2Sp` as add_mat_2_sp(self, alpha: float, M: DoubleMatrixBase,
                    transM: MatrixTransposeType, A:DoubleSpMatrix,
                    beta: float = default)
        """If transM == kNoTrans perform self = beta*self+alpha*M*A*M^T.
           If transM == kTrans perform self = beta*self+alpha*M^T*A*M.

        Args:
            alpha(float): A constant
            M(MatrixBase): A matrix
            transM(MatrixTransposeType): Determines if M will be transposed
            A(SpMatrix): A symmetric matrix
            beta(float): A constant

        Raises:
            Error in case of dimension mismatch
        """

      def `AddSmat2Sp` as add_smat_2_sp(self, alpha: float, M:DoubleMatrixBase,
                     transM:MatrixTransposeType, A:DoubleSpMatrix,
                     beta: float = default)
        """Same as AddMat2Sp, optimized for sparse M."""

      # FIXME in sp-matrix-ext.h
      # def AddTp2Sp(self, alpha:float, T:TpMatrix,
      #              transM: MatrixTransposeType, A:SpMatrix,
      #              beta: float = default)
      # def AddTp2(self, alpha: float, T:TpMatrix,
      #            transM: MatrixTransposeType, beta:float = default)

      def `AddMat2Vec` as add_mat_2_vec(self, alpha:float, M:DoubleMatrixBase,
                     transM:MatrixTransposeType, v:DoubleVectorBase,
                     beta: float = default)
        """If transM == kNoTrans perform self = beta*self+alpha*M*diag(v)*M^T.
           If transM == kTrans perform self = beta*self+alpha*M^T*diag(v)*M.

        Args:
            alpha(float): A constant
            M(MatrixBase): A matrix
            transM(MatrixTransposeType): Determines if M will be transposed
            v(VectorBase): A vector
            beta(float): A constant

        Raises:
            Error in case of dimension mismatch
        """

      def `ApplyFloor` as apply_floor(self, Floor:DoubleSpMatrix,
                                     alpha: float = default,
                                     verbose: bool = default) -> int
        """Floors this symmetric matrix to the matrix alpha*floor,
           where the matrix floor is positive definite.
           It is floored in the sense that after flooring it must be that
           x^T*self*x >= x^T*(alpha*floor)*x.
           floor must be positive definite.

        Args:
            floor(SpMatrix): A positive definite matrix
            alpha(float): a contant
            verbose(bool): Default is False. If true, extra messages
                           can be printed

        Returns:
            the number of elements that were floored.

        Raises:
            Error if floor is not positive definite.
        """

<<<<<<< HEAD
      def `ApplyFloor` as Floor(self, floor:float) -> int
        """Applies floor to all elements. If self(i,j)<floor then self(i,j)=floor.

        Args:
            floor(float): The floor value to check against

        Returns:
            The number of elements affected by the flooring operation
        """

      def IsDiagonal(self, cutoff:float = default) -> bool
        """Checks if the matrix is diagonal. The nondiagonal elements
           must be less or equal to cutoff value.

        Args:
            cutoff(float): A cutoff value. Default is 1.0e-05

        Returns:
            True if sum(digonal_elements)*cutoff > sum(nondiagonal_elements),
            otherwise false
        """

      def IsUnit(self, cutoff:float = default) -> bool
        """Checks if the matrix is identity-like. It does not have to be square.
           The nondiagonal elements must be less or equal to cutoff value,
           while the diagonal ones must be one.

        Args:
            cutoff(float): A cutoff value. Default is 1.0e-05

        Returns:
            True if the diagonal elements are 1 and sum(nondiagonal_elements)<=cutoff
        """

      def IsZero(self, cutoff:float = default) -> bool
        """Checks if all elements are 0 (where 0 is the cutoff value).

        Args:
            cutoff(float): A cutoff value. Default is 1.0e-05

        Returns:
            True if it is a zero matrix
        """

      def IsTridiagonal(self, cutoff:float = default) -> bool
        """Returns true if the matrix is tridiagonal(based on the
           cutoff value)."""

      def FrobeniusNorm(self) -> float
        """Returns the Frobenius norm of the matrix."""
=======
      def `ApplyFloor` as floor(self, floor:float) -> int

      def `IsDiagonal` as isdiagonal(self, cutoff:float = default) -> bool

      def `IsUnit` as isunit(self, cutoff:float = default) -> bool

      def `IsZero` as iszero(self, cutoff:float = default) -> bool

      def `IsTridiagonal` as istriagonal(self, cutoff:float = default) -> bool

      def `FrobeniusNorm` as frobenius_norm(self) -> float
>>>>>>> 8ccd4a93

      def `ApproxEqual` as approx_equal(self, other:DoubleSpMatrix,
                      tol:float = default) -> bool
        """Checks if self is equal with other by calculating the Frobenius
           norm of their difference.

        Args:
            other(SpMatrix): The matrix to check against
            tol(float): the tolerance

        Returns:
            True if ||(self-other)||_F <= tol * ||self||_F
        """

      def `LimitCond` as limit_cond(self, maxCond: float = default,
                    invert:bool = default) -> int
        """Performs self = P*diag(floor(s))*P^T, where s is the eigenvalues
           and P is the eigenvectors.

        Args:
            MaxCond(float): Determines the flooring threshold (i.e. floor=max_eigen/MaxCond)

        Raises:
            Error if matrix is not positive definite
        """

      def `LimitCondDouble` as limit_cond_double(self, maxCond: float = default,
                          invert: bool = default) -> int
        """Same as LimitCond but the resulting operation has ``double'' precision."""

<<<<<<< HEAD
      def Trace(self) -> float
        """Returns the trace of the matrix."""

      def Tridiagonalize(self, Q:DoubleMatrixBase)
        """Tridiagonalize the matrix with an orthogonal transformation.
           Performs  self = Q*self*Q^T for an orthogonal Q.

        Args:
            Q(MatrixBase): A matrix that must be orthogonal.
        """

      def Qr(self, Q:DoubleMatrixBase)
        """The symmetric QR algorithm. This is the symmetric QR algorithm,
           from Golub and Van Loan 3rd ed., Algorithm 8.3.3.
=======
      def `Trace` as trace(self) -> float

      def `Tridiagonalize` as triagonalize(self, Q:DoubleMatrixBase)

      def `Qr` as qr(self, Q:DoubleMatrixBase)
>>>>>>> 8ccd4a93

        Args:
            Q(MatrixBase): A matrix
        """

<<<<<<< HEAD
    def TraceSpSp(A:SpMatrix, B:SpMatrix) -> float
      """Calculates the trace of A*B

      Args:
          A(SpMatrix): A matrix
          B(SpMatrix): A matrix

      Returns:
          The trace of A*B

      Raises:
          Error in case of dimension mismatch
      """
=======
    def `TraceSpSp` as trace_sp_sp(A:SpMatrix, B:SpMatrix) -> float
>>>>>>> 8ccd4a93

    def `TraceSpSp` as trace_double_sp_sp(A:DoubleSpMatrix,
                                       B:DoubleSpMatrix) -> float
      """Same as TraceSpSp, when you have built Kaldi with double precision."""

    def `ApproxEqual` as approx_equal_sp_matrix(
        A:SpMatrix, B:SpMatrix, tol:`float` as float = default) -> bool
      """Computes the Frobenius norm of the difference of matrix A and B
         and returns True if it is less or equal than tol.
      
      Args:
          A(MatrixBase): A matrix
          B(MatrixBase): A matrix
          tol(float): The tolerance.
      
      Returns:
          True ||A-B||_F <= tol
      
      Raises:
          Error if size of a is different than size of b.
      """

    def `AssertEqual` as assert_equal_sp_matrix(A:SpMatrix, B:SpMatrix,
                                             tol:`float` as float = default)
      """Computes the Frobenius norm of the difference of matrix A and B
         and checks if it is less or equal than tol. If the condition is
         not satisfied it will raise an error.

      Args:
          A(MatrixBase): A matrix
          B(MatrixBase): A matrix
          tol(float): The tolerance.

      Raises:
          Error if ||A-B||_F > tol
      """

<<<<<<< HEAD
    def TraceSpSpLower(A:SpMatrix, B:SpMatrix) -> float
      """Computes the trace of (A*B)"""

    def TraceSpMat(A:SpMatrix, B:MatrixBase) -> float
      """Returns Trace(A*B)

      Raises:
          Error in case of dimension mismatch
      """
=======
    def `TraceSpSpLower` as trace_sp_sp_lower(A:SpMatrix, B:SpMatrix) -> float

    def `TraceSpMat` as trace_sp_mat(A:SpMatrix, B:MatrixBase) -> float
>>>>>>> 8ccd4a93

    def `TraceMatSpMat` as trace_mat_sp_mat(A:MatrixBase, transA:MatrixTransposeType, B:SpMatrix,
                      C:MatrixBase, transC: MatrixTransposeType) -> float
      """Returns tr(A*B*C)
    
      Args:
          A(MatrixBase): A matrix
          transA(MatrixTransposeType): if kNoTrans(default) treat A as is,
                                       if kTrans transpose A before operation
          B(SpMatrix): A symmetric matrix 
          C(MatrixBase): A matrix
          transC(MatrixTransposeType): if kNoTrans(default) treat C as is,
                                       if kTrans transpose C before operation

      Returns:
          The trace of A*B or A*B^T depending on the value of trans

      Raises:
          Error in case of dimension mismatch
      """

    def `TraceMatSpMatSp` as trace_mat_sp_mat_sp(A:MatrixBase, transA:MatrixTransposeType,
                        B:SpMatrix, C:MatrixBase,
                        transC: MatrixTransposeType, D:SpMatrix) -> float
      """Returns tr(A*B*C*D)

      Args:
          A(MatrixBase): A matrix
          transA(MatrixTransposeType): if kNoTrans(default) treat A as is,
                                       if kTrans transpose A before operation
          B(SpMatrix): A symmetric matrix
          C(MatrixBase): A matrix
          transC(MatrixTransposeType): if kNoTrans(default) treat C as is,
                                       if kTrans transpose C before operation
          D(SpMatrix): A symmetric matrix

      Returns:
          The trace of A*B or A*B^T depending on the value of trans

      Raises:
          Error in case of dimension mismatch
      """

<<<<<<< HEAD
    def VecSpVec(v1:VectorBase, M:SpMatrix, v2:VectorBase) -> float
      """Performs v1^T*M*v2.
   
      Args:
          v1(VectorBase): A vector
          M(SpMatrix): A symmetric matrix
          v2(VectorBase): A vector

      Raises:
          Error in case of dimension mismatch    
      """
=======
    def `VecSpVec` as vec_sp_vec(v1:VectorBase, M:SpMatrix, v2:VectorBase) -> float
>>>>>>> 8ccd4a93

    class SolverOptions:
      """This class describes the options for maximizing various quadratic objective functions."""

      K:float
      eps:float
      name:str
      optimize_delta:bool
      diagonal_precondition:bool
      print_debug_output:bool

      @add__init__
<<<<<<< HEAD
      def `SolverOptions` as SolverOptionsWithName(self, name:str)
        """Initialize the class. Default values are:
           K = 1.0e+4,
           eps = 1.0e-40
           optimize_delta = true
           diagonal_precondition = false
          print_debug_output = true
        """

      def Check(self)
        """Raises error if K<10 or eps>1.0e-10"""
=======
      def `SolverOptions` as solver_options_with_name(self, name:str)

      def `Check` as check(self)
>>>>>>> 8ccd4a93

    def `SolveQuadraticProblem` as solve_quadratic_problem(H:SpMatrix, g:VectorBase, opts:SolverOptions,
                              x:VectorBase) -> float
      """Maximizes the auxiliary function
         Q(x) = x.*g - 0.5 x^T*H*x using a numerically stable method.
         Assumes H positive semidefinite.
   
      Args:
          H(SpMatrix): A positive semidefinite number
          g(VectorBase): A vector
          opts(SolverOptions): Options for the solver
          x(VectorBase): A vector

      Returns:
         The objective-function change

      Raises:
         Error in case of dimension mismatch
      """

    def `SolveQuadraticMatrixProblem` as solve_quadratic_matrix_problem(Q:SpMatrix, Y:MatrixBase, P:SpMatrix,
                                    opts:SolverOptions, M:MatrixBase) -> float
      """Maximizes the auxiliary function
         Q(x) = tr(M^T*P*Y)-0.5*tr(P*M*Q*M^T) 
         Assumes Q and P positive semidefinite.

      Args:
          Q(SpMatrix): A positive semidefinite matrix
          Y(MatrixBase): A matrix
          P(SpMatrix): A positive semidefinite matrix
          opts(SolverOptions): Options for the solver
          M(MatrixBase): A matrix

      Returns:
         The objective-function change

      Raises:
         Error in case of dimension mismatch
      """

    def `SolveDoubleQuadraticMatrixProblem` as solve_double_quadratic_matrix_problem(
        G:MatrixBase, P1:SpMatrix, P2:SpMatrix, Q1:SpMatrix, Q2:SpMatrix,
        opts:SolverOptions, M:MatrixBase) -> float
      """Maximizes the auxiliary function
         Q(M) = tr(M^T*G)-0.5*tr(P1*M*Q1 M^T)-0.5*tr(P2*M*Q2*M^T)        
         Assumes Q1, Q2, P1, and P2 are positive semidefinite.

      Args:
          Q(SpMatrix): A positive semidefinite matrix
          Y(MatrixBase): A matrix
          P(SpMatrix): A positive semidefinite matrix
          opts(SolverOptions): Options for the solver
          M(MatrixBase): A matrix

      Returns:
         The objective-function change

      Raises:
         Error in case of dimension mismatch
      """
<|MERGE_RESOLUTION|>--- conflicted
+++ resolved
@@ -26,16 +26,12 @@
         """
 
       @add__init__
-<<<<<<< HEAD
-      def `SpMatrix` as NewWithOther(self, orig:SpMatrix)
+      def `SpMatrix` as new_with_other(self, orig:SpMatrix)
         """Initialize this SpMatrix from another SpMatrix.
 
         Args:
             orig(PackedMatrix): A matrix of class PackedMatrix
         """
-=======
-      def `SpMatrix` as new_with_other(self, orig:SpMatrix)
->>>>>>> 8ccd4a93
 
       @add__init__
       def `SpMatrix` as new_with_matrix(self, orig: MatrixBase,
@@ -55,12 +51,11 @@
             Error if orig is not symmetric.
         """
 
-<<<<<<< HEAD
-      def Swap(self, other: SpMatrix)
+      def `Swap` as swap(self, other: SpMatrix)
         """Swaps the contents of self and other, where other is a
            a Packed Matrix. Shallow swap."""
 
-      def Resize(self, nRows: int, resize_type:MatrixResizeType = default)
+      def `Resize` as resize(self, nRows: int, resize_type:MatrixResizeType = default)
         """Resizes a matrix. If the resize_type is kSetZero,
            the new data will be zero. If the resize type is kUndefined,
            the new data will be undefined. Finally if the resize type is kCopyData,
@@ -74,7 +69,7 @@
                                            Defualt is kSetZero
         """
 
-      def CopyFromSp(self, other:SpMatrix)
+      def `CopyFromSp` as copy_from_sp(self, other:SpMatrix)
         """Copy data from another symmetric matrix.
 
         Args:
@@ -84,7 +79,7 @@
             Error in case of dimension mismatch
         """
 
-      def CopyFromMat(self, orig:MatrixBase, copy_type:SpCopyType = default)
+      def `CopyFromMat` as copy_from_mat(self, orig:MatrixBase, copy_type:SpCopyType = default)
         """Copy the elements of Matrix orig to self. If the SpCopyType is kTakeMeanAndCheck
            does an extra check for symmetry in orig and copies the elements of orig
            in self. If the SpCopyType is kTakeMean, we just copy the elements of orig in self.
@@ -99,15 +94,6 @@
         Raises:
             Error if orig is not symmetric.
         """
-=======
-      def `Swap` as swap(self, other: SpMatrix)
-
-      def `Resize` as resize(self, nRows: int, resize_type:MatrixResizeType = default)
-
-      def `CopyFromSp` as copy_from_sp(self, other:SpMatrix)
-
-      def `CopyFromMat` as copy_from_mat(self, orig:MatrixBase, copy_type:SpCopyType = default)
->>>>>>> 8ccd4a93
 
       def `operator()` as get(self, r: int, c: int) -> float:
         """Indexing operator.
@@ -123,34 +109,29 @@
       def `Invert` as invert(self):
         """Invert the matrix."""
 
-<<<<<<< HEAD
-      def InvertDouble(self)
+      def `InvertDouble` as invert_double(self)
         """Invert the matrix. Use ``double'' precision on the inverted matrix."""
-=======
-      def `InvertDouble` as invert_double(self)
->>>>>>> 8ccd4a93
 
       def `Cond` as cond(self) -> float:
         """Returns the condition number of the SVD computation."""
 
-<<<<<<< HEAD
-      def ApplyPow(self, exponent: float)
+      def `ApplyPow` as apply_pow(self, exponent: float)
         """Applies power to all elements of matrix.
 
         Args:
             expoenent(float): The power.
         """
 
-#      FIXME(pavlos): This needs C++ wrapper
-#      def SymPosSemiDefEig(self, s: VectorBase, P:MatrixBase,
+#      FIXME_U(pavlos): This needs C++ wrapper
+#      def `SymPosSemiDefEig` as sym_pos_semi_def_eig(self, s: VectorBase, P:MatrixBase,
 #                           tolerance:float = default)
 #
-#      def Eig(self, s: VectorBase, P: MatrixBase = default)
+#      def `Eig` as eig(self, s: VectorBase, P: MatrixBase = default)
 #
-#      def TopEigs(self, s: VectorBase, P: MatrixBase,
+#      def `TopEigs` as top_eigs(self, s: VectorBase, P: MatrixBase,
 #                  lanczos_dim: int = default)
 
-      def Log(self)
+      def `Log` as log(self)
         """Takes log of the matrix, though eigenvalue decomposition then takes
            log of eigenvalues and reconstructs.
 
@@ -158,37 +139,19 @@
            Error if matrix is not positive definite.
         """
 
-      def Exp(self)
+      def `Exp` as exp(self)
         """Does exp(self)"""
 
-      def MaxAbsEig(self) -> float
+      def `MaxAbsEig` as max_abs_eig(self) -> float
         """Returns the maximum of the absolute values of any of the eigenvalues."""
-=======
-      def `ApplyPow` as apply_pow(self, exponent: float)
-
-      def `SymPosSemiDefEig` as sym_pos_semi_def_eig(self, s: VectorBase, P:MatrixBase,
-                           tolerance:float = default)
-
-      def `Eig` as eig(self, s: VectorBase, P: MatrixBase = default)
-
-      def `TopEigs` as top_eigs(self, s: VectorBase, P: MatrixBase,
-                  lanczos_dim: int = default)
-
-      def `Log` as log(self)
-
-      def `Exp` as exp(self)
-
-      def `MaxAbsEig` as max_abs_eig(self) -> float
->>>>>>> 8ccd4a93
 
       # TODO: Implement in Python
       # def PrintEigs(self, name:str)
 
-<<<<<<< HEAD
-      def IsPosDef(self) -> bool
+      def `IsPosDef` as isposdef(self) -> bool
         """Returns True if the matrix is positive definite."""  
 
-      def AddSp(self, alpha:float, Ma:SpMatrix)
+      def `AddSp` as add_sp(self, alpha:float, Ma:SpMatrix)
         """Performs the operation self = self+alpha*Ma.
 
         Args:
@@ -196,7 +159,7 @@
             Ma(SpMatrix): A symmetrix Matrix
         """
 
-      def LogPosDefDet(self) -> float
+      def `LogPosDefDet` as log_pos_def_det(self) -> float
         """Computes the log determinant.
         
         Returns:
@@ -205,19 +168,11 @@
         Raises:
             Error if matrix is not positive definite
         """   
-=======
-      def `IsPosDef` as isposdef(self) -> bool
-
-      def `AddSp` as add_sp(self, alpha:float, Ma:SpMatrix)
-
-      def `LogPosDefDet` as log_pos_def_det(self) -> float
->>>>>>> 8ccd4a93
 
       # TODO: Implement C++ wrapper
       # def LogDet(self) -> (logdet: float, det_sign: float)
 
-<<<<<<< HEAD
-      def AddVec2(self, alpha: float, v: VectorBase)
+      def `AddVec2` as add_vec2(self, alpha: float, v: VectorBase)
         """Performs the operation self = self + alpha*(v*v^T)
 
         Args:
@@ -228,7 +183,7 @@
             Error in case of dimension mismatch
         """
 
-      def AddVecVec(self, alpha: float, v: VectorBase, w:VectorBase)
+      def `AddVecVec` as add_vec_vec(self, alpha: float, v: VectorBase, w:VectorBase)
         """Performs the operation self = self + alpha*(v*w^T+w*v^T)
 
         Args:
@@ -240,7 +195,7 @@
             Error in case of dimension mismatch 
         """
 
-      def AddVec2Sp(self, alpha: float, v: VectorBase, S:SpMatrix, beta: float)
+      def `AddVec2Sp` as add_vec_2_sp(self, alpha: float, v: VectorBase, S:SpMatrix, beta: float)
         """Perform self = beta*self + alpha*diag(v)*S*diag(v)
 
         Args:
@@ -253,7 +208,7 @@
             Error in case of dimension mismatch 
         """
 
-      def AddDiagVec(self, alpha: float, v:VectorBase)
+      def `AddDiagVec` as add_diag_vec(self, alpha: float, v:VectorBase)
         """Performs self = self+diag(v)
 
         Args:
@@ -263,19 +218,9 @@
         Raises:
             Error in case of dimension mismatch 
         """
-=======
-      def `AddVec2` as add_vec2(self, alpha: float, v: VectorBase)
-
-      def `AddVecVec` as add_vec_vec(self, alpha: float, v: VectorBase, w:VectorBase)
-
-      def `AddVec2Sp` as add_vec_2_sp(self, alpha: float, v: VectorBase, S:SpMatrix, beta: float)
-
-      def `AddDiagVec` as add_diag_vec(self, alpha: float, v:VectorBase)
->>>>>>> 8ccd4a93
 
       def `AddMat2` as add_mat2(self, alpha: float, M: MatrixBase,
                   transM: MatrixTransposeType, beta: float)
-<<<<<<< HEAD
         """If transM == kNoTrans performs self = beta*self+alpha*M*M^T.
            If transM == kTrans self = beta*self+alpha*M^T*M 
   
@@ -289,10 +234,9 @@
             Error in case of dimension mismatch  
         """
              
-      def AddMat2Sp(self, alpha: float, M: MatrixBase,
+      def `AddMat2Sp` as add_mat_2_sp(self, alpha: float, M: MatrixBase,
                     transM: MatrixTransposeType, A:SpMatrix,
                     beta: float = default)
-
         """If transM == kNoTrans perform self = beta*self+alpha*M*A*M^T.
            If transM == kTrans perform self = beta*self+alpha*M^T*A*M.
   
@@ -307,15 +251,7 @@
             Error in case of dimension mismatch  
         """
 
-      def AddSmat2Sp(self, alpha: float, M:MatrixBase,
-=======
-
-      def `AddMat2Sp` as add_mat_2_sp(self, alpha: float, M: MatrixBase,
-                    transM: MatrixTransposeType, A:SpMatrix,
-                    beta: float = default)
-
-      def `AddSmat2Sp` as add_smat_2_sp(self, alpha: float, M:MatrixBase,
->>>>>>> 8ccd4a93
+       def `AddSmat2Sp` as add_smat_2_sp(self, alpha: float, M:MatrixBase,
                      transM:MatrixTransposeType, A:SpMatrix,
                      beta: float = default)
         """Same as AddMat2Sp, optimized for sparse M."""
@@ -366,8 +302,7 @@
             Error if floor is not positive definite.
         """
 
-<<<<<<< HEAD
-      def ApplyFloor(self, floor:float) -> int
+      def `ApplyFloor` as apply_floor(self, floor:float) -> int
         """Applies floor to all elements. If self(i,j)<floor then self(i,j)=floor.
  
         Args:
@@ -377,7 +312,7 @@
             The number of elements affected by the flooring operation
         """
 
-      def IsDiagonal(self, cutoff:float = default) -> bool
+      def `IsDiagonal` as isdiagonal(self, cutoff:float = default) -> bool
         """Checks if the matrix is diagonal. The nondiagonal elements
            must be less or equal to cutoff value.
 
@@ -389,7 +324,7 @@
             otherwise false
         """
 
-      def IsUnit(self, cutoff:float = default) -> bool
+      def `IsUnit` as isunit(self, cutoff:float = default) -> bool
         """Checks if the matrix is identity-like. It does not have to be square.
            The nondiagonal elements must be less or equal to cutoff value,
            while the diagonal ones must be one.
@@ -401,7 +336,7 @@
             True if the diagonal elements are 1 and sum(nondiagonal_elements)<=cutoff
         """
 
-      def IsZero(self, cutoff:float = default) -> bool
+      def `IsZero` as iszero(self, cutoff:float = default) -> bool
         """Checks if all elements are 0 (where 0 is the cutoff value).
 
         Args:
@@ -411,14 +346,14 @@
             True if it is a zero matrix
         """
 
-      def IsTridiagonal(self, cutoff:float = default) -> bool
+      def `IsTridiagonal` as istriagonal(self, cutoff:float = default) -> bool
         """Returns true if the matrix is tridiagonal(based on the
            cutoff value)."""
 
-      def FrobeniusNorm(self) -> float
+      def `FrobeniusNorm` as frobenius_norm(self) -> float
         """Returns the Frobenius norm of the matrix."""
 
-      def ApproxEqual(self, other:SpMatrix, tol:float = default) -> bool
+      def `ApproxEqual` as approx_equal(self, other:SpMatrix, tol:float = default) -> bool
         """Checks if self is equal with other by calculating the Frobenius
            norm of their difference.
 
@@ -429,21 +364,6 @@
         Returns:
             True if ||(self-other)||_F <= tol * ||self||_F
         """
-=======
-      def `ApplyFloor` as apply_floor(self, floor:float) -> int
-
-      def `IsDiagonal` as isdiagonal(self, cutoff:float = default) -> bool
-
-      def `IsUnit` as isunit(self, cutoff:float = default) -> bool
-
-      def `IsZero` as iszero(self, cutoff:float = default) -> bool
-
-      def `IsTridiagonal` as istriagonal(self, cutoff:float = default) -> bool
-
-      def `FrobeniusNorm` as frobenius_norm(self) -> float
-
-      def `ApproxEqual` as approx_equal(self, other:SpMatrix, tol:float = default) -> bool
->>>>>>> 8ccd4a93
 
       def `LimitCond` as limit_cond(self, maxCond: float = default,
                     invert:bool = default) -> int
@@ -461,11 +381,10 @@
                           invert: bool = default) -> int
         """Same as LimitCond but the resulting operation has ``double'' precision."""
 
-<<<<<<< HEAD
-      def Trace(self) -> float
+      def `Trace` as trace(self) -> float
         """Returns the trace of the matrix."""
 
-      def Tridiagonalize(self, Q:MatrixBase)
+      def `Tridiagonalize` as triagonalize(self, Q:MatrixBase)
         """Tridiagonalize the matrix with an orthogonal transformation.
            Performs  self = Q*self*Q^T for an orthogonal Q.
 
@@ -473,21 +392,13 @@
             Q(MatrixBase): A matrix that must be orthogonal.                 
         """
 
-      def Qr(self, Q:MatrixBase)
+      def `Qr` as qr(self, Q:MatrixBase)
         """The symmetric QR algorithm. This is the symmetric QR algorithm,
            from Golub and Van Loan 3rd ed., Algorithm 8.3.3.
 
         Args:
             Q(MatrixBase): A matrix
         """
-=======
-      def `Trace` as trace(self) -> float
-
-      def `Tridiagonalize` as triagonalize(self, Q:MatrixBase)
-
-      def `Qr` as qr(self, Q:MatrixBase)
->>>>>>> 8ccd4a93
-
 
     class `SpMatrix<double>` as DoubleSpMatrix(PackedMatrix):
       """Base class for and symmetric matrices, if you have built Kaldi
@@ -510,16 +421,12 @@
         """
 
       @add__init__
-<<<<<<< HEAD
-      def `SpMatrix` as NewWithOtherSp(self, orig:DoubleSpMatrix)
+      def `SpMatrix` as new_with_other_sp(self, orig:DoubleSpMatrix)
         """Initialize this SpMatrix from another SpMatrix.
 
         Args:
             orig(PackedMatrix): A matrix of class PackedMatrix
         """
-=======
-      def `SpMatrix` as new_with_other_sp(self, orig:DoubleSpMatrix)
->>>>>>> 8ccd4a93
 
       @add__init__
       def `SpMatrix` as new_with_matrix(self, orig: DoubleMatrixBase,
@@ -539,12 +446,11 @@
             Error if orig is not symmetric.
         """
 
-<<<<<<< HEAD
-      def `Swap` as SwapWithOther(self, other: DoubleSpMatrix)
+      def `Swap` as swap_with_other(self, other: DoubleSpMatrix)
         """Swaps the contents of self and other, where other is a
            a Packed Matrix. Shallow swap."""
 
-      def Resize(self, nRows: int, resize_type: MatrixResizeType = default)
+      def `Resize` as resize(self, nRows: int, resize_type: MatrixResizeType = default)
         """Resizes a matrix. If the resize_type is kSetZero,
            the new data will be zero. If the resize type is kUndefined,
            the new data will be undefined. Finally if the resize type is kCopyData,
@@ -558,7 +464,7 @@
                                            Defualt is kSetZero
         """
 
-      def CopyFromSp(self, other: DoubleSpMatrix)
+      def `CopyFromSp` as copy_from_sp(self, other: DoubleSpMatrix)
         """Copy data from another symmetric matrix.
 
         Args:
@@ -567,13 +473,6 @@
         Raises:
             Error in case of dimension mismatch
         """
-=======
-      def `Swap` as swap_with_other(self, other: DoubleSpMatrix)
-
-      def `Resize` as resize(self, nRows: int, resize_type: MatrixResizeType = default)
-
-      def `CopyFromSp` as copy_from_sp(self, other: DoubleSpMatrix)
->>>>>>> 8ccd4a93
 
       def `CopyFromMat` as copy_from_mat(self, orig: DoubleMatrixBase,
                       copy_type: SpCopyType = default)
@@ -592,8 +491,7 @@
             Error if orig is not symmetric.
         """
 
-<<<<<<< HEAD
-      def `operator()` as Get(self, r: int, c: int) -> float
+      def `operator()` as get(self, r: int, c: int) -> float
         """Indexing operator.
 
         Args:
@@ -604,16 +502,16 @@
             The value of the indexed element
         """
 
-      def Invert(self)
+      def `Invert` as invert(self)
         """Invert the matrix."""
 
-      def InvertDouble(self)
+      def `InvertDouble` as invert_double(self)
         """Invert the matrix. Use ``double'' precision on the inverted matrix."""
 
-      def Cond(self) -> float
+      def `Cond` as cond(self) -> float
         """Returns the condition number of the SVD computation."""
 
-      def ApplyPow(self, exponent: float)
+      def `ApplyPow` as apply_pow(self, exponent: float)
         """Applies power to all elements of matrix.
 
         Args:
@@ -621,15 +519,15 @@
         """
 
 #      FIXME(pavlos): This needs C++ wrapper
-#      def SymPosSemiDefEig(self, s: DoubleVectorBase, P:DoubleMatrixBase,
+#      def `SymPosSemiDefEig` as sym_pos_semi_def_eig(self, s: DoubleVectorBase, P:DoubleMatrixBase,
 #                           tolerance:float = default)
 #
-#      def Eig(self, s: DoubleVectorBase, P: DoubleMatrixBase = default)
+#      def `Eig` as eig(self, s: DoubleVectorBase, P: DoubleMatrixBase = default)
 #
-#      def TopEigs(self, s: DoubleVectorBase, P: DoubleMatrixBase,
+#      def `TopEigs` as top_eigs(self, s: DoubleVectorBase, P: DoubleMatrixBase,
 #                  lanczos_dim: int = default)
 
-      def Log(self)
+      def `Log` as log(self)
         """Takes log of the matrix, though eigenvalue decomposition then takes
            log of eigenvalues and reconstructs.
 
@@ -637,45 +535,19 @@
            Error if matrix is not positive definite.
         """
 
-      def Exp(self)
+      def `Exp` as exp(self)
         """Does exp(self)"""
 
-      def MaxAbsEig(self) -> float
+      def `MaxAbsEig` as max_abs_eig(self) -> float
         """Returns the maximum of the absolute values of any of the eigenvalues."""
-=======
-      def `operator()` as get(self, r: int, c: int) -> float
-
-      def `Invert` as invert(self)
-
-      def `InvertDouble` as invert_double(self)
-
-      def `Cond` as cond(self) -> float
-
-      def `ApplyPow` as apply_pow(self, exponent: float)
-
-      def `SymPosSemiDefEig` as sym_pos_semi_def_eig(self, s: DoubleVectorBase, P:DoubleMatrixBase,
-                           tolerance:float = default)
-
-      def `Eig` as eig(self, s: DoubleVectorBase, P: DoubleMatrixBase = default)
-
-      def `TopEigs` as top_eigs(self, s: DoubleVectorBase, P: DoubleMatrixBase,
-                  lanczos_dim: int = default)
-
-      def `Log` as log(self)
-
-      def `Exp` as exp(self)
-
-      def `MaxAbsEig` as max_abs_eig(self) -> float
->>>>>>> 8ccd4a93
 
       # TODO: Implement in Python
       # def PrintEigs(self, name:str)
 
-<<<<<<< HEAD
-      def IsPosDef(self) -> bool
+      def `IsPosDef` as isposdef(self) -> bool
         """Returns True if the matrix is positive definite."""
 
-      def AddSp(self, alpha:float, Ma:DoubleSpMatrix)
+      def `AddSp` as add_sp(self, alpha:float, Ma:DoubleSpMatrix)
         """Performs the operation self = self+alpha*Ma.
 
         Args:
@@ -683,7 +555,7 @@
             Ma(SpMatrix): A symmetrix Matrix
         """
 
-      def LogPosDefDet(self) -> float
+      def `LogPosDefDet` as log_pos_def_det(self) -> float
         """Computes the log determinant.
 
         Returns:
@@ -692,19 +564,11 @@
         Raises:
             Error if matrix is not positive definite
         """
-=======
-      def `IsPosDef` as isposdef(self) -> bool
-
-      def `AddSp` as add_sp(self, alpha:float, Ma:DoubleSpMatrix)
-
-      def `LogPosDefDet` as log_pos_def_det(self) -> float
->>>>>>> 8ccd4a93
 
       # TODO: Implement C++ wrapper
       # def LogDet(self) -> (logdet: float, det_sign: float)
 
-<<<<<<< HEAD
-      def AddVec2(self, alpha: float, v: DoubleVectorBase)
+      def `AddVec2` as add_vec2(self, alpha: float, v: DoubleVectorBase)
         """Performs the operation self = self + alpha*(v*v^T)
 
         Args:
@@ -714,9 +578,6 @@
         Raises:
             Error in case of dimension mismatch
         """
-=======
-      def `AddVec2` as add_vec2(self, alpha: float, v: DoubleVectorBase)
->>>>>>> 8ccd4a93
 
       def `AddVecVec` as add_vec_vec(self, alpha: float, v: DoubleVectorBase,
                     w:DoubleVectorBase)
@@ -745,8 +606,7 @@
             Error in case of dimension mismatch
         """
 
-<<<<<<< HEAD
-      def AddDiagVec(self, alpha: float, v:DoubleVectorBase)
+      def `AddDiagVec` as add_diag_vec(self, alpha: float, v:DoubleVectorBase)
         """Performs self = self+diag(v)
 
         Args:
@@ -756,9 +616,6 @@
         Raises:
             Error in case of dimension mismatch
         """
-=======
-      def `AddDiagVec` as add_diag_vec(self, alpha: float, v:DoubleVectorBase)
->>>>>>> 8ccd4a93
 
       def `AddMat2` as add_mat2(self, alpha: float, M: DoubleMatrixBase,
                   transM: MatrixTransposeType, beta: float)
@@ -843,8 +700,7 @@
             Error if floor is not positive definite.
         """
 
-<<<<<<< HEAD
-      def `ApplyFloor` as Floor(self, floor:float) -> int
+      def `ApplyFloor` as floor(self, floor:float) -> int
         """Applies floor to all elements. If self(i,j)<floor then self(i,j)=floor.
 
         Args:
@@ -854,7 +710,7 @@
             The number of elements affected by the flooring operation
         """
 
-      def IsDiagonal(self, cutoff:float = default) -> bool
+      def `IsDiagonal` as isdiagonal(self, cutoff:float = default) -> bool
         """Checks if the matrix is diagonal. The nondiagonal elements
            must be less or equal to cutoff value.
 
@@ -866,7 +722,7 @@
             otherwise false
         """
 
-      def IsUnit(self, cutoff:float = default) -> bool
+      def `IsUnit` as isunit(self, cutoff:float = default) -> bool
         """Checks if the matrix is identity-like. It does not have to be square.
            The nondiagonal elements must be less or equal to cutoff value,
            while the diagonal ones must be one.
@@ -878,7 +734,7 @@
             True if the diagonal elements are 1 and sum(nondiagonal_elements)<=cutoff
         """
 
-      def IsZero(self, cutoff:float = default) -> bool
+      def `IsZero` as iszero(self, cutoff:float = default) -> bool
         """Checks if all elements are 0 (where 0 is the cutoff value).
 
         Args:
@@ -888,25 +744,12 @@
             True if it is a zero matrix
         """
 
-      def IsTridiagonal(self, cutoff:float = default) -> bool
+      def `IsTridiagonal` as istriagonal(self, cutoff:float = default) -> bool
         """Returns true if the matrix is tridiagonal(based on the
            cutoff value)."""
 
-      def FrobeniusNorm(self) -> float
+      def `FrobeniusNorm` as frobenius_norm(self) -> float
         """Returns the Frobenius norm of the matrix."""
-=======
-      def `ApplyFloor` as floor(self, floor:float) -> int
-
-      def `IsDiagonal` as isdiagonal(self, cutoff:float = default) -> bool
-
-      def `IsUnit` as isunit(self, cutoff:float = default) -> bool
-
-      def `IsZero` as iszero(self, cutoff:float = default) -> bool
-
-      def `IsTridiagonal` as istriagonal(self, cutoff:float = default) -> bool
-
-      def `FrobeniusNorm` as frobenius_norm(self) -> float
->>>>>>> 8ccd4a93
 
       def `ApproxEqual` as approx_equal(self, other:DoubleSpMatrix,
                       tol:float = default) -> bool
@@ -937,35 +780,26 @@
                           invert: bool = default) -> int
         """Same as LimitCond but the resulting operation has ``double'' precision."""
 
-<<<<<<< HEAD
-      def Trace(self) -> float
+      def `Trace` as trace(self) -> float
         """Returns the trace of the matrix."""
 
-      def Tridiagonalize(self, Q:DoubleMatrixBase)
+      def `Tridiagonalize` as triagonalize(self, Q:DoubleMatrixBase)
         """Tridiagonalize the matrix with an orthogonal transformation.
            Performs  self = Q*self*Q^T for an orthogonal Q.
 
         Args:
-            Q(MatrixBase): A matrix that must be orthogonal.
-        """
-
-      def Qr(self, Q:DoubleMatrixBase)
+            Q(DoubleMatrixBase): A matrix that must be orthogonal.
+        """
+
+      def `Qr` as qr(self, Q:DoubleMatrixBase)
         """The symmetric QR algorithm. This is the symmetric QR algorithm,
            from Golub and Van Loan 3rd ed., Algorithm 8.3.3.
-=======
-      def `Trace` as trace(self) -> float
-
-      def `Tridiagonalize` as triagonalize(self, Q:DoubleMatrixBase)
-
-      def `Qr` as qr(self, Q:DoubleMatrixBase)
->>>>>>> 8ccd4a93
 
         Args:
             Q(MatrixBase): A matrix
         """
 
-<<<<<<< HEAD
-    def TraceSpSp(A:SpMatrix, B:SpMatrix) -> float
+    def `TraceSpSp` as trace_sp_sp(A:SpMatrix, B:SpMatrix) -> float
       """Calculates the trace of A*B
 
       Args:
@@ -978,9 +812,6 @@
       Raises:
           Error in case of dimension mismatch
       """
-=======
-    def `TraceSpSp` as trace_sp_sp(A:SpMatrix, B:SpMatrix) -> float
->>>>>>> 8ccd4a93
 
     def `TraceSpSp` as trace_double_sp_sp(A:DoubleSpMatrix,
                                        B:DoubleSpMatrix) -> float
@@ -1018,21 +849,15 @@
           Error if ||A-B||_F > tol
       """
 
-<<<<<<< HEAD
-    def TraceSpSpLower(A:SpMatrix, B:SpMatrix) -> float
+    def `TraceSpSpLower` as trace_sp_sp_lower(A:SpMatrix, B:SpMatrix) -> float
       """Computes the trace of (A*B)"""
 
-    def TraceSpMat(A:SpMatrix, B:MatrixBase) -> float
+    def `TraceSpMat` as trace_sp_mat(A:SpMatrix, B:MatrixBase) -> float
       """Returns Trace(A*B)
 
       Raises:
           Error in case of dimension mismatch
       """
-=======
-    def `TraceSpSpLower` as trace_sp_sp_lower(A:SpMatrix, B:SpMatrix) -> float
-
-    def `TraceSpMat` as trace_sp_mat(A:SpMatrix, B:MatrixBase) -> float
->>>>>>> 8ccd4a93
 
     def `TraceMatSpMat` as trace_mat_sp_mat(A:MatrixBase, transA:MatrixTransposeType, B:SpMatrix,
                       C:MatrixBase, transC: MatrixTransposeType) -> float
@@ -1076,8 +901,7 @@
           Error in case of dimension mismatch
       """
 
-<<<<<<< HEAD
-    def VecSpVec(v1:VectorBase, M:SpMatrix, v2:VectorBase) -> float
+    def `VecSpVec` as vec_sp_vec(v1:VectorBase, M:SpMatrix, v2:VectorBase) -> float
       """Performs v1^T*M*v2.
    
       Args:
@@ -1088,9 +912,6 @@
       Raises:
           Error in case of dimension mismatch    
       """
-=======
-    def `VecSpVec` as vec_sp_vec(v1:VectorBase, M:SpMatrix, v2:VectorBase) -> float
->>>>>>> 8ccd4a93
 
     class SolverOptions:
       """This class describes the options for maximizing various quadratic objective functions."""
@@ -1103,8 +924,7 @@
       print_debug_output:bool
 
       @add__init__
-<<<<<<< HEAD
-      def `SolverOptions` as SolverOptionsWithName(self, name:str)
+      def `SolverOptions` as solver_options_with_name(self, name:str)
         """Initialize the class. Default values are:
            K = 1.0e+4,
            eps = 1.0e-40
@@ -1113,13 +933,8 @@
           print_debug_output = true
         """
 
-      def Check(self)
+      def `Check` as check(self)
         """Raises error if K<10 or eps>1.0e-10"""
-=======
-      def `SolverOptions` as solver_options_with_name(self, name:str)
-
-      def `Check` as check(self)
->>>>>>> 8ccd4a93
 
     def `SolveQuadraticProblem` as solve_quadratic_problem(H:SpMatrix, g:VectorBase, opts:SolverOptions,
                               x:VectorBase) -> float
